--- conflicted
+++ resolved
@@ -15,11 +15,7 @@
         public EdmDeltaModel(IEdmModel source, IEdmEntityType entityType, ICollection<string> propertyNames)
         {
             _source = source;
-<<<<<<< HEAD
             _entityType = new EdmEntityType(entityType.Namespace, entityType.Name, null, entityType.IsAbstract, entityType.IsOpen, entityType.HasStream);
-=======
-            _entityType = new EdmEntityType(entityType.Namespace, entityType.Name, entityType.BaseEntityType(), entityType.IsAbstract, entityType.IsOpen, entityType.HasStream);
->>>>>>> 32412f93
 
             foreach (var property in entityType.StructuralProperties())
             {
