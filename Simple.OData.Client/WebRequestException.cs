<<<<<<< HEAD
﻿using System;
using System.Net;
using System.Runtime.Serialization;
using Simple.NExtLib.Xml;

namespace Simple.OData.Client
{
#if (NET20 || NET35 || NET40)
    [Serializable]
#endif
    public class WebRequestException : Exception
    {
        private readonly string _code;

        public static WebRequestException CreateFromWebException(WebException ex)
        {
            var xml = GetResponseBodyXml(ex.Response);
            if (xml == null) return new WebRequestException(ex);
            return new WebRequestException(xml["message"].Value, xml["code"].Value, ex);
        }

        public WebRequestException(string message)
            : base(message)
        {
        }

        public WebRequestException(string message, string code)
            : base(message)
        {
            _code = code;
        }

        public WebRequestException(string message, Exception inner)
            : base(message, inner)
        {
        }

        public WebRequestException(string message, string code, Exception inner)
            : base(message, inner)
        {
            _code = code;
        }

        public WebRequestException(WebException inner)
            : base("Unexpected WebException encountered", inner)
        {

        }

#if (NET20 || NET35 || NET40)
        protected WebRequestException(
            SerializationInfo info,
            StreamingContext context) : base(info, context)
        {
        }
#endif

        public string Code
        {
            get { return _code; }
        }

        private static XmlElementAsDictionary GetResponseBodyXml(WebResponse response)
        {
            if (response == null) return null;

            var stream = response.GetResponseStream();
            if (stream == null || !stream.CanRead) return null;

            return XmlElementAsDictionary.Parse(stream);
        }
    }
}
=======
﻿using System;
using System.Net;
using System.Runtime.Serialization;
using Simple.NExtLib.Xml;

namespace Simple.OData.Client
{
    [Serializable]
    public class WebRequestException : Exception
    {
        private readonly string _code;

        public static WebRequestException CreateFromWebException(WebException ex)
        {
            var response = ex.Response as HttpWebResponse;
            if (response == null) return new WebRequestException(ex);
            return new WebRequestException(ex.Message, response.StatusCode.ToString(), ex);
        }

        public WebRequestException(string message)
            : base(message)
        {
        }

        public WebRequestException(string message, string code)
            : base(message)
        {
            _code = code;
        }

        public WebRequestException(string message, Exception inner)
            : base(message, inner)
        {
        }

        public WebRequestException(string message, string code, Exception inner)
            : base(message, inner)
        {
            _code = code;
        }

        public WebRequestException(WebException inner)
            : base("Unexpected WebException encountered", inner)
        {

        }

        protected WebRequestException(
            SerializationInfo info,
            StreamingContext context) : base(info, context)
        {
        }

        public string Code
        {
            get { return _code; }
        }

        private static XmlElementAsDictionary GetResponseBodyXml(WebResponse response)
        {
            if (response == null) return null;

            var stream = response.GetResponseStream();
            if (stream == null || !stream.CanRead) return null;

            return XmlElementAsDictionary.Parse(stream);
        }
    }
}
>>>>>>> 0e1588b4
<|MERGE_RESOLUTION|>--- conflicted
+++ resolved
@@ -1,145 +1,74 @@
-<<<<<<< HEAD
-﻿using System;
-using System.Net;
-using System.Runtime.Serialization;
-using Simple.NExtLib.Xml;
-
-namespace Simple.OData.Client
-{
-#if (NET20 || NET35 || NET40)
-    [Serializable]
-#endif
-    public class WebRequestException : Exception
-    {
-        private readonly string _code;
-
-        public static WebRequestException CreateFromWebException(WebException ex)
-        {
-            var xml = GetResponseBodyXml(ex.Response);
-            if (xml == null) return new WebRequestException(ex);
-            return new WebRequestException(xml["message"].Value, xml["code"].Value, ex);
-        }
-
-        public WebRequestException(string message)
-            : base(message)
-        {
-        }
-
-        public WebRequestException(string message, string code)
-            : base(message)
-        {
-            _code = code;
-        }
-
-        public WebRequestException(string message, Exception inner)
-            : base(message, inner)
-        {
-        }
-
-        public WebRequestException(string message, string code, Exception inner)
-            : base(message, inner)
-        {
-            _code = code;
-        }
-
-        public WebRequestException(WebException inner)
-            : base("Unexpected WebException encountered", inner)
-        {
-
-        }
-
-#if (NET20 || NET35 || NET40)
-        protected WebRequestException(
-            SerializationInfo info,
-            StreamingContext context) : base(info, context)
-        {
-        }
-#endif
-
-        public string Code
-        {
-            get { return _code; }
-        }
-
-        private static XmlElementAsDictionary GetResponseBodyXml(WebResponse response)
-        {
-            if (response == null) return null;
-
-            var stream = response.GetResponseStream();
-            if (stream == null || !stream.CanRead) return null;
-
-            return XmlElementAsDictionary.Parse(stream);
-        }
-    }
-}
-=======
-﻿using System;
-using System.Net;
-using System.Runtime.Serialization;
-using Simple.NExtLib.Xml;
-
-namespace Simple.OData.Client
-{
-    [Serializable]
-    public class WebRequestException : Exception
-    {
-        private readonly string _code;
-
-        public static WebRequestException CreateFromWebException(WebException ex)
-        {
-            var response = ex.Response as HttpWebResponse;
-            if (response == null) return new WebRequestException(ex);
-            return new WebRequestException(ex.Message, response.StatusCode.ToString(), ex);
-        }
-
-        public WebRequestException(string message)
-            : base(message)
-        {
-        }
-
-        public WebRequestException(string message, string code)
-            : base(message)
-        {
-            _code = code;
-        }
-
-        public WebRequestException(string message, Exception inner)
-            : base(message, inner)
-        {
-        }
-
-        public WebRequestException(string message, string code, Exception inner)
-            : base(message, inner)
-        {
-            _code = code;
-        }
-
-        public WebRequestException(WebException inner)
-            : base("Unexpected WebException encountered", inner)
-        {
-
-        }
-
-        protected WebRequestException(
-            SerializationInfo info,
-            StreamingContext context) : base(info, context)
-        {
-        }
-
-        public string Code
-        {
-            get { return _code; }
-        }
-
-        private static XmlElementAsDictionary GetResponseBodyXml(WebResponse response)
-        {
-            if (response == null) return null;
-
-            var stream = response.GetResponseStream();
-            if (stream == null || !stream.CanRead) return null;
-
-            return XmlElementAsDictionary.Parse(stream);
-        }
-    }
-}
->>>>>>> 0e1588b4
+﻿
+﻿using System;
+using System.Net;
+using System.Runtime.Serialization;
+using Simple.NExtLib.Xml;
+
+namespace Simple.OData.Client
+{
+#if (NET20 || NET35 || NET40)
+    [Serializable]
+#endif
+    public class WebRequestException : Exception
+    {
+        private readonly string _code;
+
+        public static WebRequestException CreateFromWebException(WebException ex)
+        {
+            var xml = GetResponseBodyXml(ex.Response);
+            if (xml == null) return new WebRequestException(ex);
+            return new WebRequestException(xml["message"].Value, xml["code"].Value, ex);
+        }
+
+        public WebRequestException(string message)
+            : base(message)
+        {
+        }
+
+        public WebRequestException(string message, string code)
+            : base(message)
+        {
+            _code = code;
+        }
+
+        public WebRequestException(string message, Exception inner)
+            : base(message, inner)
+        {
+        }
+
+        public WebRequestException(string message, string code, Exception inner)
+            : base(message, inner)
+        {
+            _code = code;
+        }
+
+        public WebRequestException(WebException inner)
+            : base("Unexpected WebException encountered", inner)
+        {
+
+        }
+
+#if (NET20 || NET35 || NET40)
+        protected WebRequestException(
+            SerializationInfo info,
+            StreamingContext context) : base(info, context)
+        {
+        }
+#endif
+
+        public string Code
+        {
+            get { return _code; }
+        }
+
+        private static XmlElementAsDictionary GetResponseBodyXml(WebResponse response)
+        {
+            if (response == null) return null;
+
+            var stream = response.GetResponseStream();
+            if (stream == null || !stream.CanRead) return null;
+
+            return XmlElementAsDictionary.Parse(stream);
+        }
+    }
+}