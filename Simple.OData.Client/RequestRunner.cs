--- conflicted
+++ resolved
@@ -1,132 +1,74 @@
-<<<<<<< HEAD
-﻿using System;
-using System.Collections.Generic;
-using System.Net;
-using Simple.NExtLib;
-using Simple.NExtLib.IO;
-
-namespace Simple.OData.Client
-{
-    abstract class RequestRunner
-    {
-        public RequestRunner()
-        {
-        }
-
-        public string Request(HttpWebRequest request)
-        {
-            using (var response = TryRequest(request))
-            {
-                return TryGetResponseBody(response);
-            }
-        }
-
-        public HttpWebResponse TryRequest(HttpWebRequest request)
-        {
-            try
-            {
-                return (HttpWebResponse)request.GetResponse();
-            }
-            catch (WebException ex)
-            {
-                throw WebRequestException.CreateFromWebException(ex);
-            }
-            catch (AggregateException ex)
-            {
-                if (ex.InnerException is WebException)
-                {
-                    throw WebRequestException.CreateFromWebException(ex.InnerException as WebException);
-                }
-                else
-                {
-                    throw;
-                }
-            }
-        }
-
-        public abstract IEnumerable<IDictionary<string, object>> FindEntries(HttpCommand command, bool scalarResult, bool setTotalCount, out int totalCount);
-        public abstract IDictionary<string, object> GetEntry(HttpCommand command);
-        public abstract IDictionary<string, object> InsertEntry(HttpCommand command, bool resultRequired);
-        public abstract int UpdateEntry(HttpCommand command);
-        public abstract int DeleteEntry(HttpCommand command);
-        public abstract IEnumerable<IEnumerable<IEnumerable<KeyValuePair<string, object>>>> ExecuteFunction(HttpCommand command);
-
-        private static string TryGetResponseBody(HttpWebResponse response)
-        {
-            if (response != null)
-            {
-                var stream = response.GetResponseStream();
-                if (stream != null)
-                {
-                    return QuickIO.StreamToString(stream);
-                }
-            }
-
-            return String.Empty;
-        }
-    }
-}
-=======
-﻿using System;
-using System.Collections.Generic;
-using System.Net;
-using Simple.NExtLib.IO;
-
-namespace Simple.OData.Client
-{
-    abstract class RequestRunner
-    {
-        public Action<HttpWebRequest> RequestInterceptor { get; set; }
-        public Action<HttpWebResponse> ResponseInterceptor { get; set; }
-
-        public string Request(HttpWebRequest request)
-        {
-            using (var response = TryRequest(request))
-            {
-                return TryGetResponseBody(response);
-            }
-        }
-
-        public HttpWebResponse TryRequest(HttpWebRequest request)
-        {
-            try
-            {
-                if (this.RequestInterceptor != null)
-                    this.RequestInterceptor(request);
-
-                var response = (HttpWebResponse)request.GetResponse();
-
-                if (this.ResponseInterceptor != null)
-                    this.ResponseInterceptor(response);
-
-                return response;
-            }
-            catch (WebException ex)
-            {
-                throw WebRequestException.CreateFromWebException(ex);
-            }
-        }
-
-        public abstract IEnumerable<IDictionary<string, object>> FindEntries(HttpCommand command, bool scalarResult, bool setTotalCount, out int totalCount);
-        public abstract IDictionary<string, object> GetEntry(HttpCommand command);
-        public abstract IDictionary<string, object> InsertEntry(HttpCommand command, bool resultRequired);
-        public abstract int UpdateEntry(HttpCommand command);
-        public abstract int DeleteEntry(HttpCommand command);
-        public abstract IEnumerable<IEnumerable<IEnumerable<KeyValuePair<string, object>>>> ExecuteFunction(HttpCommand command);
-
-        private static string TryGetResponseBody(HttpWebResponse response)
-        {
-            if (response != null)
-            {
-                var stream = response.GetResponseStream();
-                if (stream != null)
-                {
-                    return QuickIO.StreamToString(stream);
-                }
-            }
-
-            return String.Empty;
-        }
-    }
-}
->>>>>>> 9432e26d
+using System;
+using System.Collections.Generic;
+using System.Net;
+using Simple.NExtLib;
+using Simple.NExtLib.IO;
+
+namespace Simple.OData.Client
+{
+    abstract class RequestRunner
+    {
+        public Action<HttpWebRequest> RequestInterceptor { get; set; }
+        public Action<HttpWebResponse> ResponseInterceptor { get; set; }
+
+        public string Request(HttpWebRequest request)
+        {
+            using (var response = TryRequest(request))
+            {
+                return TryGetResponseBody(response);
+            }
+        }
+
+        public HttpWebResponse TryRequest(HttpWebRequest request)
+        {
+            try
+            {
+                if (this.RequestInterceptor != null)
+                    this.RequestInterceptor(request);
+
+                var response = (HttpWebResponse)request.GetResponse();
+
+                if (this.ResponseInterceptor != null)
+                    this.ResponseInterceptor(response);
+
+                return response;
+            }
+            catch (WebException ex)
+            {
+                throw WebRequestException.CreateFromWebException(ex);
+            }
+            catch (AggregateException ex)
+            {
+                if (ex.InnerException is WebException)
+                {
+                    throw WebRequestException.CreateFromWebException(ex.InnerException as WebException);
+                }
+                else
+                {
+                    throw;
+                }
+            }
+        }
+
+        public abstract IEnumerable<IDictionary<string, object>> FindEntries(HttpCommand command, bool scalarResult, bool setTotalCount, out int totalCount);
+        public abstract IDictionary<string, object> GetEntry(HttpCommand command);
+        public abstract IDictionary<string, object> InsertEntry(HttpCommand command, bool resultRequired);
+        public abstract int UpdateEntry(HttpCommand command);
+        public abstract int DeleteEntry(HttpCommand command);
+        public abstract IEnumerable<IEnumerable<IEnumerable<KeyValuePair<string, object>>>> ExecuteFunction(HttpCommand command);
+
+        private static string TryGetResponseBody(HttpWebResponse response)
+        {
+            if (response != null)
+            {
+                var stream = response.GetResponseStream();
+                if (stream != null)
+                {
+                    return QuickIO.StreamToString(stream);
+                }
+            }
+
+            return String.Empty;
+        }
+    }
+}