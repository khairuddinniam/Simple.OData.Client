﻿using System;
using System.Collections.Generic;
using System.Linq;

namespace Simple.OData.Client
{
    class ODataCommand : ICommand
    {
        private ODataClientWithCommand _client;
        private ODataCommand _parent;
        private string _collectionName;
        private string _functionName;
        private Table _table;
        private IList<object> _keyValues;
        private IDictionary<string, object> _namedKeyValues;
        private Dictionary<string, object> _parameters = new Dictionary<string, object>();
        private string _filter;
        private int _skipCount = -1;
        private int _topCount = -1;
        private List<string> _expandAssociations = new List<string>();
        private List<string> _selectColumns = new List<string>();
        private List<KeyValuePair<string, bool>> _orderbyColumns = new List<KeyValuePair<string, bool>>();
        private bool _computeCount;
        private bool _inlineCount;
        private string _linkName;

        internal static readonly string MetadataLiteral = "$metadata";
        internal static readonly string FilterLiteral = "$filter";
        internal static readonly string SkipLiteral = "$skip";
        internal static readonly string TopLiteral = "$top";
        internal static readonly string ExpandLiteral = "$expand";
        internal static readonly string OrderByLiteral = "$orderby";
        internal static readonly string SelectLiteral = "$select";
        internal static readonly string CountLiteral = "$count";
        internal static readonly string InlineCountLiteral = "$inlinecount";
        internal static readonly string AllPagesLiteral = "allpages";
        internal static readonly string BatchLiteral = "$batch";
        internal static readonly string ResultLiteral = "$result";

        public ODataCommand(ODataClientWithCommand client, ODataCommand parent)
        {
            _client = client;
            _parent = parent;
        }

        public IClientWithCommand From(string collectionName)
        {
            _collectionName = collectionName;
            _table = _client.Schema.FindTable(_collectionName);
            return _client;
        }

        public IClientWithCommand Link(string linkName)
        {
            _linkName = linkName;
            _table = _client.Schema.FindTable(_parent._table.FindAssociation(_linkName).ReferenceTableName);
            return _client;
        }

        public IClientWithCommand Key(params object[] key)
        {
            _keyValues = key.ToList();
            return _client;
        }

        public IClientWithCommand Key(IEnumerable<object> key)
        {
            _keyValues = key.ToList();
            return _client;
        }

        public IClientWithCommand Key(IDictionary<string, object> key)
        {
            _namedKeyValues = key;
            return _client;
        }

        public IClientWithCommand Filter(string filter)
        {
            _filter = filter;
            return _client;
        }

        public IClientWithCommand Filter(FilterExpression expression)
        {
            _namedKeyValues = TryInterpretFilterExpressionAsKey(expression);
            if (_namedKeyValues == null)
            {
                _filter = expression.Format(_client, _table);
            }
            else
            {
                _topCount = -1;
            }
            return _client;
        }

        public IClientWithCommand Skip(int count)
        {
            _skipCount = count;
            return _client;
        }

        public IClientWithCommand Top(int count)
        {
            if (!HasKey)
            {
                _topCount = count;
            }
            else if (count != 1)
            {
                throw new InvalidOperationException("Top count may only be assigned to 1 when key is assigned");
            }
            return _client;
        }

        public IClientWithCommand Expand(IEnumerable<string> associations)
        {
            _expandAssociations = associations.ToList();
            return _client;
        }

        public IClientWithCommand Expand(params string[] associations)
        {
            _expandAssociations = associations.ToList();
            return _client;
        }

        public IClientWithCommand Select(IEnumerable<string> columns)
        {
            _selectColumns = columns.ToList();
            return _client;
        }

        public IClientWithCommand Select(params string[] columns)
        {
            _selectColumns = columns.ToList();
            return _client;
        }

        public IClientWithCommand OrderBy(IEnumerable<KeyValuePair<string, bool>> columns)
        {
            _orderbyColumns.AddRange(columns);
            return _client;
        }

        public IClientWithCommand OrderBy(params string[] columns)
        {
            return OrderBy(columns.Select(x => new KeyValuePair<string, bool>(x, false)));
        }

        public IClientWithCommand OrderByDescending(params string[] columns)
        {
            return OrderBy(columns.Select(x => new KeyValuePair<string, bool>(x, true)));
        }

        public IClientWithCommand Count()
        {
            _computeCount = true;
            return _client;
        }

        public IClientWithCommand Function(string functionName)
        {
            _functionName = functionName;
            return _client;
        }

        public IClientWithCommand Parameters(IDictionary<string, object> parameters)
        {
            _parameters = parameters.ToDictionary();
            return _client;
        }

        public IClientWithCommand NavigateTo(string linkName)
        {
            return _client.Link(this, linkName);
        }

        public bool FilterIsKey
        {
            get
            {
                return _namedKeyValues != null;
            }
        }

        public IDictionary<string, object> FilterAsKey
        {
            get
            {
                return _namedKeyValues;
            }
        }

        public ODataCommand WithInlineCount()
        {
            _inlineCount = true;
            return this;
        }

        public override string ToString()
        {
            return Format();
        }

        private string Format()
        {
            string commandText = string.Empty;
            if (!string.IsNullOrEmpty(_collectionName))
            {
                commandText += _client.Schema.FindTable(_collectionName).ActualName;
            }
            else if (!string.IsNullOrEmpty(_linkName))
            {
                commandText += _parent.ToString() + "/";
                commandText += _parent._table.FindAssociation(_linkName).ActualName;
            }
            else if (!string.IsNullOrEmpty(_functionName))
            {
                commandText += _client.Schema.FindFunction(_functionName).ActualName;
            }

            var extraClauses = new List<string>();
            var aggregateClauses = new List<string>();

            if (_namedKeyValues != null && _namedKeyValues.Count > 0 && !string.IsNullOrEmpty(_filter))
                throw new InvalidOperationException("Filter may not be set when key is assigned");

            if (HasKey)
                commandText += FormatKey();

            if (_parameters.Any())
                extraClauses.Add(new ValueFormatter().Format(_parameters, "&"));

            if (!string.IsNullOrEmpty(_filter))
<<<<<<< HEAD
                extraClauses.Add(string.Format("{0}={1}", FilterLiteral, Uri.EscapeUriString(_filter)));
=======
                extraClauses.Add(string.Format("{0}={1}", FilterLiteral, Uri.EscapeDataString(_filter)));
>>>>>>> 4e3338ba

            if (_skipCount >= 0)
                extraClauses.Add(string.Format("{0}={1}", SkipLiteral, _skipCount));

            if (_topCount >= 0)
                extraClauses.Add(string.Format("{0}={1}", TopLiteral, _topCount));

            if (_expandAssociations.Any())
                extraClauses.Add(string.Format("{0}={1}", ExpandLiteral, string.Join(",", _expandAssociations.Select(FormatExpandItem))));

            if (_orderbyColumns.Any())
                extraClauses.Add(string.Format("{0}={1}", OrderByLiteral, string.Join(",", _orderbyColumns.Select(FormatOrderByItem))));

            if (_selectColumns.Any())
                extraClauses.Add(string.Format("{0}={1}", SelectLiteral, string.Join(",", _selectColumns.Select(FormatSelectItem))));

            if (_inlineCount)
                extraClauses.Add(string.Format("{0}={1}", InlineCountLiteral, AllPagesLiteral));

            if (_computeCount)
                aggregateClauses.Add(CountLiteral);

            if (aggregateClauses.Any())
                commandText += "/" + string.Join("/", aggregateClauses);

            if (extraClauses.Any())
                commandText += "?" + string.Join("&", extraClauses);

            return commandText;
        }

        private string FormatExpandItem(string item)
        {
            return _table.FindAssociation(item).ActualName;
        }

        private string FormatSelectItem(string item)
        {
            return _table.HasColumn(item)
                ? _table.FindColumn(item).ActualName
                : _table.FindAssociation(item).ActualName;
        }

        private string FormatOrderByItem(KeyValuePair<string, bool> item)
        {
            return _table.FindColumn(item.Key) + (item.Value ? " desc" : string.Empty);
        }

        private string FormatKey()
        {
            var keyNames = _table.GetKeyNames();
            var namedKeyValues = new Dictionary<string, object>();
            for (int index = 0; index < keyNames.Count; index++)
            {
                if (_namedKeyValues != null && _namedKeyValues.Count > 0)
                {
                    object keyValue;
                    if (_namedKeyValues.TryGetValue(keyNames[index], out keyValue))
                    {
                        namedKeyValues.Add(keyNames[index], keyValue);
                    }
                }
                else if (_keyValues != null && _keyValues.Count >= index)
                {
                    namedKeyValues.Add(keyNames[index], _keyValues[index]);
                }
            }
            var valueFormatter = new ValueFormatter();
            var formattedKeyValues = namedKeyValues.Count == 1 ?
                valueFormatter.Format(namedKeyValues.Values) :
                valueFormatter.Format(namedKeyValues);
            return "(" + formattedKeyValues + ")";
        }

        private bool HasKey
        {
            get { return _keyValues != null && _keyValues.Count > 0 || _namedKeyValues != null && _namedKeyValues.Count > 0; }
        }

        private IDictionary<string, object> TryInterpretFilterExpressionAsKey(FilterExpression expression)
        {
            bool ok = false;
            IDictionary<string, object> namedKeyValues = new Dictionary<string, object>();
            if (!ReferenceEquals(expression, null))
            {
                ok = expression.ExtractEqualityComparisons(namedKeyValues);
            }
            return ok && _table.GetKeyNames().Count == namedKeyValues.Count() && _table.GetKeyNames().All(namedKeyValues.ContainsKey) ? namedKeyValues : null;
        }
    }
}<|MERGE_RESOLUTION|>--- conflicted
+++ resolved
@@ -234,11 +234,7 @@
                 extraClauses.Add(new ValueFormatter().Format(_parameters, "&"));
 
             if (!string.IsNullOrEmpty(_filter))
-<<<<<<< HEAD
-                extraClauses.Add(string.Format("{0}={1}", FilterLiteral, Uri.EscapeUriString(_filter)));
-=======
                 extraClauses.Add(string.Format("{0}={1}", FilterLiteral, Uri.EscapeDataString(_filter)));
->>>>>>> 4e3338ba
 
             if (_skipCount >= 0)
                 extraClauses.Add(string.Format("{0}={1}", SkipLiteral, _skipCount));
