--- conflicted
+++ resolved
@@ -1,61 +1,58 @@
-<<<<<<< HEAD
-=======
-﻿
-using System.Net;
+﻿using System.Net;
+
 
->>>>>>> 0e1588b4
-namespace Simple.OData.Client
-{
-    abstract class RequestBuilder
-    {
-        public string UrlBase { get; private set; }
-        public Credentials Credentials { get; private set; }
-        public string Host
-        {
-            get 
-            {
-                if (string.IsNullOrEmpty(UrlBase)) return null;
-                var substr = UrlBase.Substring(UrlBase.IndexOf("//") + 2);
-                return substr.Substring(0, substr.IndexOf("/"));
-            }
-        }
-
-        public RequestBuilder(string urlBase, Credentials credentials)
-        {
-            this.UrlBase = urlBase;
-            this.Credentials = credentials;
-        }
-
-        protected internal string CreateRequestUrl(string command)
-        {
-            string url = string.IsNullOrEmpty(UrlBase) ? "http://" : UrlBase;
-            if (!url.EndsWith("/"))
-                url += "/";
-            return url + command;
-        }
-
-        protected HttpWebRequest CreateWebRequest(string uri)
-        {
-            var request = (HttpWebRequest) WebRequest.Create(uri);
-            bool authenticate = false;
-            if (this.Credentials.IntegratedSecurity)
-            {
-                request.Credentials = CredentialCache.DefaultNetworkCredentials;
-                authenticate = true;
-            }
-            else if (!string.IsNullOrEmpty(this.Credentials.User))
-            {
-                request.Credentials = new NetworkCredential(this.Credentials.User, this.Credentials.Password, this.Credentials.Domain);
-            }
-            if (authenticate)
-            {
-                request.PreAuthenticate = true;
-                request.KeepAlive = true;
-            }
-            return request;
-        }
-
-        public abstract void AddCommandToRequest(HttpCommand command);
-        public abstract int GetContentId(object content);
-    }
-}
+namespace Simple.OData.Client
+{
+    abstract class RequestBuilder
+    {
+        public string UrlBase { get; private set; }
+        public Credentials Credentials { get; private set; }
+        public string Host
+        {
+            get 
+            {
+                if (string.IsNullOrEmpty(UrlBase)) return null;
+                var substr = UrlBase.Substring(UrlBase.IndexOf("//") + 2);
+                return substr.Substring(0, substr.IndexOf("/"));
+            }
+        }
+
+        public RequestBuilder(string urlBase, Credentials credentials)
+        {
+            this.UrlBase = urlBase;
+            this.Credentials = credentials;
+        }
+
+        protected internal string CreateRequestUrl(string command)
+        {
+            string url = string.IsNullOrEmpty(UrlBase) ? "http://" : UrlBase;
+            if (!url.EndsWith("/"))
+                url += "/";
+            return url + command;
+        }
+
+        protected HttpWebRequest CreateWebRequest(string uri)
+        {
+            var request = (HttpWebRequest) WebRequest.Create(uri);
+            bool authenticate = false;
+            if (this.Credentials.IntegratedSecurity)
+            {
+                request.Credentials = CredentialCache.DefaultNetworkCredentials;
+                authenticate = true;
+            }
+            else if (!string.IsNullOrEmpty(this.Credentials.User))
+            {
+                request.Credentials = new NetworkCredential(this.Credentials.User, this.Credentials.Password, this.Credentials.Domain);
+            }
+            if (authenticate)
+            {
+                request.PreAuthenticate = true;
+                request.KeepAlive = true;
+            }
+            return request;
+        }
+
+        public abstract void AddCommandToRequest(HttpCommand command);
+        public abstract int GetContentId(object content);
+    }
+}