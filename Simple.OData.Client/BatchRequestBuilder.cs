--- conflicted
+++ resolved
@@ -1,199 +1,99 @@
-<<<<<<< HEAD
-﻿using System;
-using System.Collections.Generic;
-using System.Net;
-using System.Text;
-using Simple.NExtLib;
-
-namespace Simple.OData.Client
-{
-    class BatchRequestBuilder : RequestBuilder
-    {
-        private string _batchId;
-        private string _changesetId;
-        private int _contentId;
-        private StringBuilder _contentBuilder;
-
-        public HttpWebRequest Request { get; private set; }
-
-        public BatchRequestBuilder(string urlBase)
-            : base(urlBase)
-        {
-        }
-
-        public void BeginBatch()
-        {
-            var uri = CreateRequestUrl(ODataCommand.BatchLiteral);
-            this.Request = (HttpWebRequest)WebRequest.Create(uri);
-            this.Request.Method = RestVerbs.POST;
-            _batchId = Guid.NewGuid().ToString();
-            this.Request.ContentType = string.Format("multipart/mixed; boundary=batch_{0}", _batchId);
-
-            _contentBuilder = new StringBuilder();
-            _contentBuilder.AppendLine();
-            _contentBuilder.AppendLine(string.Format("--batch_{0}", _batchId));
-
-            _changesetId = Guid.NewGuid().ToString();
-            _contentBuilder.AppendLine(string.Format("Content-Type: multipart/mixed; boundary=changeset_{0}", _changesetId));
-            _contentBuilder.AppendLine();
-        }
-
-        public void EndBatch()
-        {
-            _contentBuilder.AppendLine(string.Format("--changeset_{0}--", _changesetId));
-            _contentBuilder.AppendLine(string.Format("--batch_{0}--", _batchId));
-            var content = this._contentBuilder.ToString();
-            this.Request.SetContent(content);
-            _contentBuilder.Clear();
-        }
-
-        public void CancelBatch()
-        {
-            _contentBuilder.Clear();
-        }
-
-        public override void AddCommandToRequest(HttpCommand command)
-        {
-            _contentBuilder.AppendLine(string.Format("--changeset_{0}", _changesetId));
-            _contentBuilder.AppendLine("Content-Type: application/http");
-            _contentBuilder.AppendLine("Content-Transfer-Encoding:binary");
-            _contentBuilder.AppendLine();
-
-            _contentBuilder.AppendLine(string.Format("{0} {1} HTTP/{2}", command.Method, command.IsLink ? command.CommandText : CreateRequestUrl(command.CommandText), "1.1"));
-
-            if (command.FormattedContent != null)
-            {
-                _contentBuilder.AppendLine(string.Format("Content-ID: {0}", ++_contentId));
-                _contentBuilder.AppendLine(string.Format("Content-Type: {0}", command.ContentType));
-                _contentBuilder.AppendLine(string.Format("Content-Length: {0}", (command.FormattedContent ?? string.Empty).Length));
-                _contentBuilder.AppendLine();
-                _contentBuilder.Append(command.FormattedContent);
-            }
-
-            _contentBuilder.AppendLine();
-
-            command.Request = this.Request;
-            command.ContentId = _contentId;
-
-            if (command.OriginalContent != null)
-            {
-                command.OriginalContent.Add("$Batch-ID", _batchId);
-                command.OriginalContent.Add("$Content-ID", command.ContentId);
-            }
-        }
-
-        public override int GetContentId(object content)
-        {
-            var properties = content as IDictionary<string, object>;
-            if (properties != null)
-            {
-                object val;
-                if (properties.TryGetValue("$Batch-ID", out val) && val.ToString() == _batchId)
-                {
-                    return properties.TryGetValue("$Content-ID", out val) ? int.Parse(val.ToString()) : 0;
-                }
-            }
-            return 0;
-        }
-    }
-=======
-﻿using System;
-using System.Collections.Generic;
-using System.Net;
-using System.Text;
-using Simple.NExtLib;
-
-namespace Simple.OData.Client
-{
-    class BatchRequestBuilder : RequestBuilder
-    {
-        private string _batchId;
-        private string _changesetId;
-        private int _contentId;
-        private StringBuilder _contentBuilder;
-
-        public HttpWebRequest Request { get; private set; }
-
-        public BatchRequestBuilder(string urlBase, Credentials credentials)
-            : base(urlBase, credentials)
-        {
-        }
-
-        public void BeginBatch()
-        {
-            var uri = CreateRequestUrl(ODataCommand.BatchLiteral);
-            this.Request = CreateWebRequest(uri);
-            this.Request.Method = RestVerbs.POST;
-            _batchId = Guid.NewGuid().ToString();
-            this.Request.ContentType = string.Format("multipart/mixed; boundary=batch_{0}", _batchId);
-
-            _contentBuilder = new StringBuilder();
-            _contentBuilder.AppendLine();
-            _contentBuilder.AppendLine(string.Format("--batch_{0}", _batchId));
-
-            _changesetId = Guid.NewGuid().ToString();
-            _contentBuilder.AppendLine(string.Format("Content-Type: multipart/mixed; boundary=changeset_{0}", _changesetId));
-            _contentBuilder.AppendLine();
-        }
-
-        public void EndBatch()
-        {
-            _contentBuilder.AppendLine(string.Format("--changeset_{0}--", _changesetId));
-            _contentBuilder.AppendLine(string.Format("--batch_{0}--", _batchId));
-            var content = this._contentBuilder.ToString();
-            this.Request.ContentLength = content.Length;
-            this.Request.SetContent(content);
-            _contentBuilder.Clear();
-        }
-
-        public void CancelBatch()
-        {
-            _contentBuilder.Clear();
-        }
-
-        public override void AddCommandToRequest(HttpCommand command)
-        {
-            _contentBuilder.AppendLine(string.Format("--changeset_{0}", _changesetId));
-            _contentBuilder.AppendLine("Content-Type: application/http");
-            _contentBuilder.AppendLine("Content-Transfer-Encoding:binary");
-            _contentBuilder.AppendLine();
-
-            _contentBuilder.AppendLine(string.Format("{0} {1} HTTP/{2}", command.Method, command.IsLink ? command.CommandText : CreateRequestUrl(command.CommandText), "1.1"));
-
-            if (command.FormattedContent != null)
-            {
-                _contentBuilder.AppendLine(string.Format("Content-ID: {0}", ++_contentId));
-                _contentBuilder.AppendLine(string.Format("Content-Type: {0}", command.ContentType));
-                _contentBuilder.AppendLine(string.Format("Content-Length: {0}", (command.FormattedContent ?? string.Empty).Length));
-                _contentBuilder.AppendLine();
-                _contentBuilder.Append(command.FormattedContent);
-            }
-
-            _contentBuilder.AppendLine();
-
-            command.Request = this.Request;
-            command.ContentId = _contentId;
-
-            if (command.OriginalContent != null)
-            {
-                command.OriginalContent.Add("$Batch-ID", _batchId);
-                command.OriginalContent.Add("$Content-ID", command.ContentId);
-            }
-        }
-
-        public override int GetContentId(object content)
-        {
-            var properties = content as IDictionary<string, object>;
-            if (properties != null)
-            {
-                object val;
-                if (properties.TryGetValue("$Batch-ID", out val) && val.ToString() == _batchId)
-                {
-                    return properties.TryGetValue("$Content-ID", out val) ? int.Parse(val.ToString()) : 0;
-                }
-            }
-            return 0;
-        }
-    }
->>>>>>> 0e1588b4
+﻿using System;
+using System.Collections.Generic;
+using System.Net;
+using System.Text;
+using Simple.NExtLib;
+
+namespace Simple.OData.Client
+{
+    class BatchRequestBuilder : RequestBuilder
+    {
+        private string _batchId;
+        private string _changesetId;
+        private int _contentId;
+        private StringBuilder _contentBuilder;
+
+        public HttpWebRequest Request { get; private set; }
+
+        public BatchRequestBuilder(string urlBase, Credentials credentials)
+            : base(urlBase, credentials)
+        {
+        }
+
+        public void BeginBatch()
+        {
+            var uri = CreateRequestUrl(ODataCommand.BatchLiteral);
+            this.Request = CreateWebRequest(uri);
+            this.Request.Method = RestVerbs.POST;
+            _batchId = Guid.NewGuid().ToString();
+            this.Request.ContentType = string.Format("multipart/mixed; boundary=batch_{0}", _batchId);
+
+            _contentBuilder = new StringBuilder();
+            _contentBuilder.AppendLine();
+            _contentBuilder.AppendLine(string.Format("--batch_{0}", _batchId));
+
+            _changesetId = Guid.NewGuid().ToString();
+            _contentBuilder.AppendLine(string.Format("Content-Type: multipart/mixed; boundary=changeset_{0}", _changesetId));
+            _contentBuilder.AppendLine();
+        }
+
+        public void EndBatch()
+        {
+            _contentBuilder.AppendLine(string.Format("--changeset_{0}--", _changesetId));
+            _contentBuilder.AppendLine(string.Format("--batch_{0}--", _batchId));
+            var content = this._contentBuilder.ToString();
+            this.Request.ContentLength = content.Length;
+            this.Request.SetContent(content);
+            _contentBuilder.Clear();
+        }
+
+        public void CancelBatch()
+        {
+            _contentBuilder.Clear();
+        }
+
+        public override void AddCommandToRequest(HttpCommand command)
+        {
+            _contentBuilder.AppendLine(string.Format("--changeset_{0}", _changesetId));
+            _contentBuilder.AppendLine("Content-Type: application/http");
+            _contentBuilder.AppendLine("Content-Transfer-Encoding:binary");
+            _contentBuilder.AppendLine();
+
+            _contentBuilder.AppendLine(string.Format("{0} {1} HTTP/{2}", command.Method, command.IsLink ? command.CommandText : CreateRequestUrl(command.CommandText), "1.1"));
+
+            if (command.FormattedContent != null)
+            {
+                _contentBuilder.AppendLine(string.Format("Content-ID: {0}", ++_contentId));
+                _contentBuilder.AppendLine(string.Format("Content-Type: {0}", command.ContentType));
+                _contentBuilder.AppendLine(string.Format("Content-Length: {0}", (command.FormattedContent ?? string.Empty).Length));
+                _contentBuilder.AppendLine();
+                _contentBuilder.Append(command.FormattedContent);
+            }
+
+            _contentBuilder.AppendLine();
+
+            command.Request = this.Request;
+            command.ContentId = _contentId;
+
+            if (command.OriginalContent != null)
+            {
+                command.OriginalContent.Add("$Batch-ID", _batchId);
+                command.OriginalContent.Add("$Content-ID", command.ContentId);
+            }
+        }
+
+        public override int GetContentId(object content)
+        {
+            var properties = content as IDictionary<string, object>;
+            if (properties != null)
+            {
+                object val;
+                if (properties.TryGetValue("$Batch-ID", out val) && val.ToString() == _batchId)
+                {
+                    return properties.TryGetValue("$Content-ID", out val) ? int.Parse(val.ToString()) : 0;
+                }
+            }
+            return 0;
+        }
+    }
 }