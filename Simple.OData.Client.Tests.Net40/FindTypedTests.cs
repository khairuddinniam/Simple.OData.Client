--- conflicted
+++ resolved
@@ -220,44 +220,39 @@
         }
 
         [Fact]
-<<<<<<< HEAD
-        public async Task OrderBySingle()
-=======
-        public void ExpandOne()
-        {
-            var product = _client
+        public async Task ExpandOne()
+        {
+            var product = (await _client
                 .For<Product>()
                 .OrderBy(x => x.ProductID)
                 .Expand(x => x.Category)
-                .FindEntries().Last();
+                .FindEntriesAsync()).Last();
             Assert.Equal("Condiments", (product.Category.CategoryName));
         }
 
         [Fact]
-        public void ExpandManyAsArray()
-        {
-            var category = _client
+        public async Task ExpandManyAsArray()
+        {
+            var category = await _client
                 .For<Category>()
                 .Expand(x => x.Products)
                 .Filter(x => x.CategoryName == "Beverages")
-                .FindEntry();
+                .FindEntryAsync();
             Assert.Equal(12, category.Products.Count());
         }
 
         [Fact]
-        public void ExpandManyAsList()
-        {
-            var category = _client
+        public async Task ExpandManyAsList()
+        {
+            var category = await _client
                 .For<CategoryWithProductList>("Categories")
                 .Expand(x => x.Products)
                 .Filter(x => x.CategoryName == "Beverages")
-                .FindEntry();
+                .FindEntryAsync();
             Assert.Equal(12, category.Products.Count());
         }
-
-        [Fact]
-        public void OrderBySingle()
->>>>>>> d0f12cde
+        [Fact]
+        public async Task OrderBySingle()
         {
             var product = await _client
                 .For<Product>()
