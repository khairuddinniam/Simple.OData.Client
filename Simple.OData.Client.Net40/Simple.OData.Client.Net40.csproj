﻿<?xml version="1.0" encoding="utf-8"?>
<Project ToolsVersion="4.0" DefaultTargets="Build" xmlns="http://schemas.microsoft.com/developer/msbuild/2003">
  <PropertyGroup>
    <Configuration Condition=" '$(Configuration)' == '' ">Debug</Configuration>
    <Platform Condition=" '$(Platform)' == '' ">AnyCPU</Platform>
    <ProductVersion>8.0.30703</ProductVersion>
    <SchemaVersion>2.0</SchemaVersion>
    <ProjectGuid>{C20A3959-4895-41F8-86E2-7DED294FD904}</ProjectGuid>
    <OutputType>Library</OutputType>
    <AppDesignerFolder>Properties</AppDesignerFolder>
    <RootNamespace>Simple.OData.Client</RootNamespace>
    <AssemblyName>Simple.OData.Client.Net40</AssemblyName>
    <TargetFrameworkVersion>v4.0</TargetFrameworkVersion>
    <FileAlignment>512</FileAlignment>
    <TargetFrameworkProfile />
    <SolutionDir Condition="$(SolutionDir) == '' Or $(SolutionDir) == '*Undefined*'">..\</SolutionDir>
    <RestorePackages>true</RestorePackages>
  </PropertyGroup>
  <PropertyGroup Condition=" '$(Configuration)|$(Platform)' == 'Debug|AnyCPU' ">
    <DebugSymbols>true</DebugSymbols>
    <DebugType>full</DebugType>
    <Optimize>false</Optimize>
    <OutputPath>bin\Debug\</OutputPath>
    <DefineConstants>TRACE;DEBUG;NET40</DefineConstants>
    <ErrorReport>prompt</ErrorReport>
    <WarningLevel>4</WarningLevel>
    <Prefer32Bit>false</Prefer32Bit>
    <DocumentationFile>
    </DocumentationFile>
  </PropertyGroup>
  <PropertyGroup Condition=" '$(Configuration)|$(Platform)' == 'Release|AnyCPU' ">
    <DebugType>pdbonly</DebugType>
    <Optimize>true</Optimize>
    <OutputPath>bin\Release\</OutputPath>
    <DefineConstants>TRACE;NET40</DefineConstants>
    <ErrorReport>prompt</ErrorReport>
    <WarningLevel>4</WarningLevel>
    <Prefer32Bit>false</Prefer32Bit>
    <DocumentationFile>bin\Release\Simple.OData.Client.Net40.xml</DocumentationFile>
  </PropertyGroup>
  <ItemGroup>
    <Reference Include="Microsoft.Data.Edm, Version=5.6.2.0, Culture=neutral, PublicKeyToken=31bf3856ad364e35, processorArchitecture=MSIL">
      <SpecificVersion>False</SpecificVersion>
      <HintPath>..\Solutions\packages\Microsoft.Data.Edm.5.6.2\lib\net40\Microsoft.Data.Edm.dll</HintPath>
    </Reference>
    <Reference Include="Microsoft.Data.OData, Version=5.6.2.0, Culture=neutral, PublicKeyToken=31bf3856ad364e35, processorArchitecture=MSIL">
      <SpecificVersion>False</SpecificVersion>
      <HintPath>..\Solutions\packages\Microsoft.Data.OData.5.6.2\lib\net40\Microsoft.Data.OData.dll</HintPath>
    </Reference>
    <Reference Include="Microsoft.OData.Core, Version=6.8.0.0, Culture=neutral, PublicKeyToken=31bf3856ad364e35, processorArchitecture=MSIL">
      <SpecificVersion>False</SpecificVersion>
      <HintPath>..\Solutions\packages\Microsoft.OData.Core.6.7.0\lib\portable-net40+sl5+wp8+win8+wpa\Microsoft.OData.Core.dll</HintPath>
    </Reference>
    <Reference Include="Microsoft.OData.Edm, Version=6.8.0.0, Culture=neutral, PublicKeyToken=31bf3856ad364e35, processorArchitecture=MSIL">
      <SpecificVersion>False</SpecificVersion>
      <HintPath>..\Solutions\packages\Microsoft.OData.Edm.6.7.0\lib\portable-net40+sl5+wp8+win8+wpa\Microsoft.OData.Edm.dll</HintPath>
    </Reference>
    <Reference Include="Microsoft.Spatial, Version=6.7.0.0, Culture=neutral, PublicKeyToken=31bf3856ad364e35, processorArchitecture=MSIL">
      <SpecificVersion>False</SpecificVersion>
      <HintPath>..\Solutions\packages\Microsoft.Spatial.6.7.0\lib\portable-net40+sl5+wp8+win8+wpa\Microsoft.Spatial.dll</HintPath>
    </Reference>
    <Reference Include="Microsoft.Threading.Tasks, Version=1.0.12.0, Culture=neutral, PublicKeyToken=b03f5f7f11d50a3a, processorArchitecture=MSIL">
      <SpecificVersion>False</SpecificVersion>
      <HintPath>..\Solutions\packages\Microsoft.Bcl.Async.1.0.168\lib\net40\Microsoft.Threading.Tasks.dll</HintPath>
    </Reference>
    <Reference Include="Microsoft.Threading.Tasks.Extensions, Version=1.0.12.0, Culture=neutral, PublicKeyToken=b03f5f7f11d50a3a, processorArchitecture=MSIL">
      <SpecificVersion>False</SpecificVersion>
      <HintPath>..\Solutions\packages\Microsoft.Bcl.Async.1.0.168\lib\net40\Microsoft.Threading.Tasks.Extensions.dll</HintPath>
    </Reference>
    <Reference Include="Microsoft.Threading.Tasks.Extensions.Desktop, Version=1.0.168.0, Culture=neutral, PublicKeyToken=b03f5f7f11d50a3a, processorArchitecture=MSIL">
      <SpecificVersion>False</SpecificVersion>
      <HintPath>..\Solutions\packages\Microsoft.Bcl.Async.1.0.168\lib\net40\Microsoft.Threading.Tasks.Extensions.Desktop.dll</HintPath>
    </Reference>
    <Reference Include="System" />
    <Reference Include="System.Core" />
    <Reference Include="System.IO">
      <HintPath>..\Solutions\packages\Microsoft.Bcl.1.1.9\lib\net40\System.IO.dll</HintPath>
    </Reference>
    <Reference Include="System.Net" />
    <Reference Include="System.Net.Http, Version=2.2.22.0, Culture=neutral, PublicKeyToken=b03f5f7f11d50a3a, processorArchitecture=MSIL">
      <SpecificVersion>False</SpecificVersion>
      <HintPath>..\Solutions\packages\Microsoft.Net.Http.2.2.22\lib\net40\System.Net.Http.dll</HintPath>
    </Reference>
    <Reference Include="System.Net.Http.Extensions, Version=2.2.20.0, Culture=neutral, PublicKeyToken=b03f5f7f11d50a3a, processorArchitecture=MSIL">
      <SpecificVersion>False</SpecificVersion>
      <HintPath>..\Solutions\packages\Microsoft.Net.Http.2.2.22\lib\net40\System.Net.Http.Extensions.dll</HintPath>
    </Reference>
    <Reference Include="System.Net.Http.Primitives, Version=2.2.22.0, Culture=neutral, PublicKeyToken=b03f5f7f11d50a3a, processorArchitecture=MSIL">
      <SpecificVersion>False</SpecificVersion>
      <HintPath>..\Solutions\packages\Microsoft.Net.Http.2.2.22\lib\net40\System.Net.Http.Primitives.dll</HintPath>
    </Reference>
    <Reference Include="System.Net.Http.WebRequest, Version=2.2.22.0, Culture=neutral, PublicKeyToken=b03f5f7f11d50a3a, processorArchitecture=MSIL">
      <SpecificVersion>False</SpecificVersion>
      <HintPath>..\Solutions\packages\Microsoft.Net.Http.2.2.22\lib\net40\System.Net.Http.WebRequest.dll</HintPath>
    </Reference>
    <Reference Include="System.Runtime">
      <HintPath>..\Solutions\packages\Microsoft.Bcl.1.1.9\lib\net40\System.Runtime.dll</HintPath>
    </Reference>
    <Reference Include="System.Spatial, Version=5.6.2.0, Culture=neutral, PublicKeyToken=31bf3856ad364e35, processorArchitecture=MSIL">
      <SpecificVersion>False</SpecificVersion>
      <HintPath>..\Solutions\packages\System.Spatial.5.6.2\lib\net40\System.Spatial.dll</HintPath>
    </Reference>
    <Reference Include="System.Threading.Tasks">
      <HintPath>..\Solutions\packages\Microsoft.Bcl.1.1.9\lib\net40\System.Threading.Tasks.dll</HintPath>
    </Reference>
    <Reference Include="System.Web" />
    <Reference Include="System.Xml.Linq" />
    <Reference Include="Microsoft.CSharp" />
    <Reference Include="System.Data" />
    <Reference Include="System.Xml" />
  </ItemGroup>
  <ItemGroup>
    <Compile Include="..\CommonAssemblyInfo.cs">
      <Link>Properties\CommonAssemblyInfo.cs</Link>
    </Compile>
    <Compile Include="..\CommonAssemblyVersion.cs">
      <Link>Properties\CommonAssemblyVersion.cs</Link>
    </Compile>
    <Compile Include="..\Simple.OData.Client.Core\Adapter\AdapterFactory.cs">
      <Link>Adapter\AdapterFactory.cs</Link>
    </Compile>
    <Compile Include="..\Simple.OData.Client.Core\Adapter\AdapterVersion.cs">
      <Link>Adapter\AdapterVersion.cs</Link>
    </Compile>
    <Compile Include="..\Simple.OData.Client.Core\Adapter\BatchWriterBase.cs">
      <Link>Adapter\BatchWriterBase.cs</Link>
    </Compile>
    <Compile Include="..\Simple.OData.Client.Core\Adapter\IBatchWriter.cs">
      <Link>Adapter\IBatchWriter.cs</Link>
    </Compile>
    <Compile Include="..\Simple.OData.Client.Core\Adapter\IMetadata.cs">
      <Link>Adapter\IMetadata.cs</Link>
    </Compile>
    <Compile Include="..\Simple.OData.Client.Core\Adapter\IODataAdapter.cs">
      <Link>Adapter\IODataAdapter.cs</Link>
    </Compile>
    <Compile Include="..\Simple.OData.Client.Core\Adapter\IRequestWriter.cs">
      <Link>Adapter\IRequestWriter.cs</Link>
    </Compile>
    <Compile Include="..\Simple.OData.Client.Core\Adapter\IResponseReader.cs">
      <Link>Adapter\IResponseReader.cs</Link>
    </Compile>
    <Compile Include="..\Simple.OData.Client.Core\Adapter\MetadataBase.cs">
      <Link>Adapter\MetadataBase.cs</Link>
    </Compile>
    <Compile Include="..\Simple.OData.Client.Core\Adapter\ODataAdapterBase.cs">
      <Link>Adapter\ODataAdapterBase.cs</Link>
    </Compile>
<<<<<<< HEAD
    <Compile Include="..\Simple.OData.Client.Core\Extensions\MemberInfoExtensions.cs">
      <Link>Extensions\MemberInfoExtensions.cs</Link>
    </Compile>
    <Compile Include="..\Simple.OData.Client.Core\Extensions\TupleEnumerableExtensions.cs">
      <Link>Extensions\TupleEnumerableExtensions.cs</Link>
=======
    <Compile Include="..\Simple.OData.Client.Core\Adapter\RequestWriterBase.cs">
      <Link>Adapter\RequestWriterBase.cs</Link>
>>>>>>> d66b0902
    </Compile>
    <Compile Include="..\Simple.OData.Client.Core\Adapter\ResponseNode.cs">
      <Link>Adapter\ResponseNode.cs</Link>
    </Compile>
    <Compile Include="..\Simple.OData.Client.Core\Adapter\ResponseReaderBase.cs">
      <Link>Adapter\ResponseReaderBase.cs</Link>
    </Compile>
    <Compile Include="..\Simple.OData.Client.Core\CustomConverters.cs">
      <Link>CustomConverters.cs</Link>
    </Compile>
    <Compile Include="..\Simple.OData.Client.Core\EntityCollection.cs">
      <Link>EntityCollection.cs</Link>
    </Compile>
    <Compile Include="..\Simple.OData.Client.Core\EntryDetails.cs">
      <Link>EntryDetails.cs</Link>
    </Compile>
    <Compile Include="..\Simple.OData.Client.Core\Extensions\DictionaryExtensions.cs">
      <Link>Extensions\DictionaryExtensions.cs</Link>
    </Compile>
    <Compile Include="..\Simple.OData.Client.Core\Extensions\EnumerableOfKeyValuePairExtensions.cs">
      <Link>Extensions\EnumerableOfKeyValuePairExtensions.cs</Link>
    </Compile>
    <Compile Include="..\Simple.OData.Client.Core\Extensions\MemberInfoExtensions.cs">
      <Link>Extensions\MemberInfoExtensions.cs</Link>
    </Compile>
    <Compile Include="..\Simple.OData.Client.Core\Extensions\TypeExtensions.cs">
      <Link>Extensions\TypeExtensions.cs</Link>
    </Compile>
    <Compile Include="..\Simple.OData.Client.Core\Extensions\XElementExtensions.cs">
      <Link>Extensions\XElementExtensions.cs</Link>
    </Compile>
    <Compile Include="..\Simple.OData.Client.Core\Expressions\ExpressionContext.cs">
      <Link>Expressions\ExpressionContext.cs</Link>
    </Compile>
    <Compile Include="..\Simple.OData.Client.Core\Expressions\ExpressionFunction.cs">
      <Link>Expressions\ExpressionFunction.cs</Link>
    </Compile>
    <Compile Include="..\Simple.OData.Client.Core\Expressions\ExpressionOperator.cs">
      <Link>Expressions\ExpressionOperator.cs</Link>
    </Compile>
    <Compile Include="..\Simple.OData.Client.Core\Expressions\ODataExpression.cs">
      <Link>Expressions\ODataExpression.cs</Link>
    </Compile>
    <Compile Include="..\Simple.OData.Client.Core\Expressions\ODataExpression.Linq.cs">
      <Link>Expressions\ODataExpression.Linq.cs</Link>
    </Compile>
    <Compile Include="..\Simple.OData.Client.Core\Expressions\ODataExpression.Operators.cs">
      <Link>Expressions\ODataExpression.Operators.cs</Link>
    </Compile>
    <Compile Include="..\Simple.OData.Client.Core\Expressions\ODataExpression.Format.cs">
      <Link>Expressions\ODataExpression.Format.cs</Link>
    </Compile>
    <Compile Include="..\Simple.OData.Client.Core\Expressions\FunctionMapping.cs">
      <Link>Expressions\FunctionMapping.cs</Link>
    </Compile>
    <Compile Include="..\Simple.OData.Client.Core\Fluent\FluentClient.Async.cs">
      <Link>Fluent\FluentClient.Async.cs</Link>
    </Compile>
    <Compile Include="..\Simple.OData.Client.Core\Fluent\FluentClient.cs">
      <Link>Fluent\FluentClient.cs</Link>
    </Compile>
    <Compile Include="..\Simple.OData.Client.Core\Fluent\IFluentClient.cs">
      <Link>Fluent\IFluentClient.cs</Link>
    </Compile>
    <Compile Include="..\Simple.OData.Client.Core\Http\HttpLiteral.cs">
      <Link>Http\HttpLiteral.cs</Link>
    </Compile>
    <Compile Include="..\Simple.OData.Client.Core\Http\RequestBuilder.cs">
      <Link>Http\RequestBuilder.cs</Link>
    </Compile>
    <Compile Include="..\Simple.OData.Client.Core\Http\RequestRunner.cs">
      <Link>Http\RequestRunner.cs</Link>
    </Compile>
    <Compile Include="..\Simple.OData.Client.Core\Http\RestVerbs.cs">
      <Link>Http\RestVerbs.cs</Link>
    </Compile>
    <Compile Include="..\Simple.OData.Client.Core\Http\WebRequestException.cs">
      <Link>Http\WebRequestException.cs</Link>
    </Compile>
    <Compile Include="..\Simple.OData.Client.Core\IODataClient.cs">
      <Link>IODataClient.cs</Link>
    </Compile>
    <Compile Include="..\Simple.OData.Client.Core\ISession.cs">
      <Link>ISession.cs</Link>
    </Compile>
    <Compile Include="..\Simple.OData.Client.Core\MetadataCache.cs">
      <Link>MetadataCache.cs</Link>
    </Compile>
    <Compile Include="..\Simple.OData.Client.Core\ODataClient.Async.cs">
      <Link>ODataClient.Async.cs</Link>
    </Compile>
    <Compile Include="..\Simple.OData.Client.Core\ODataClient.Internals.cs">
      <Link>ODataClient.Internals.cs</Link>
    </Compile>
    <Compile Include="..\Simple.OData.Client.Core\ODataClientSettings.cs">
      <Link>ODataClientSettings.cs</Link>
    </Compile>
    <Compile Include="..\Simple.OData.Client.Core\ODataBatch.cs">
      <Link>ODataBatch.cs</Link>
    </Compile>
    <Compile Include="..\Simple.OData.Client.Core\Fluent\FluentCommand.cs">
      <Link>Fluent\FluentCommand.cs</Link>
    </Compile>
    <Compile Include="..\Simple.OData.Client.Core\ODataEntry.cs">
      <Link>ODataEntry.cs</Link>
    </Compile>
    <Compile Include="..\Simple.OData.Client.Core\ODataLiteral.cs">
      <Link>ODataLiteral.cs</Link>
    </Compile>
    <Compile Include="..\Simple.OData.Client.Core\ODataPayloadFormat.cs">
      <Link>ODataPayloadFormat.cs</Link>
    </Compile>
    <Compile Include="..\Simple.OData.Client.Core\ODataProtocolVersion.cs">
      <Link>ODataProtocolVersion.cs</Link>
    </Compile>
    <Compile Include="..\Simple.OData.Client.Core\ODataRequest.cs">
      <Link>ODataRequest.cs</Link>
    </Compile>
    <Compile Include="..\Simple.OData.Client.Core\ODataResponse.cs">
      <Link>ODataResponse.cs</Link>
    </Compile>
    <Compile Include="..\Simple.OData.Client.Core\Pluralizer.cs">
      <Link>Pluralizer.cs</Link>
    </Compile>
    <Compile Include="..\Simple.OData.Client.Core\Session.cs">
      <Link>Session.cs</Link>
    </Compile>
    <Compile Include="..\Simple.OData.Client.Core\SimpleDictionary.cs">
      <Link>SimpleDictionary.cs</Link>
    </Compile>
    <Compile Include="..\Simple.OData.Client.Core\SimplePluralizer.cs">
      <Link>SimplePluralizer.cs</Link>
    </Compile>
    <Compile Include="..\Simple.OData.Client.Core\Utils.cs">
      <Link>Utils.cs</Link>
    </Compile>
    <Compile Include="..\Simple.OData.Client.Core\Extensions\HomogenizeEx.cs">
      <Link>Extensions\HomogenizeEx.cs</Link>
    </Compile>
    <Compile Include="..\Simple.OData.Client.Core\IPluralizer.cs">
      <Link>IPluralizer.cs</Link>
    </Compile>
    <Compile Include="..\Simple.OData.Client.Core\Extensions\StringExtensions.cs">
      <Link>Extensions\StringExtensions.cs</Link>
    </Compile>
    <Compile Include="..\Simple.OData.Client.Core\Properties\AssemblyInfo.cs">
      <Link>Properties\AssemblyInfo.cs</Link>
    </Compile>
    <Compile Include="..\Simple.OData.Client.Core\ODataClient.cs">
      <Link>ODataClient.cs</Link>
    </Compile>
    <Compile Include="..\Simple.OData.Client.Core\UnresolvableObjectException.cs">
      <Link>UnresolvableObjectException.cs</Link>
    </Compile>
    <Compile Include="..\Simple.OData.Client.Dynamic\DynamicODataEntry.cs">
      <Link>DynamicODataEntry.cs</Link>
    </Compile>
    <Compile Include="..\Simple.OData.Client.Dynamic\DynamicODataExpression.cs">
      <Link>Expressions\DynamicODataExpression.cs</Link>
    </Compile>
    <Compile Include="..\Simple.OData.Client.Dynamic\ODataDynamic.cs">
      <Link>Expressions\ODataDynamic.cs</Link>
    </Compile>
    <Compile Include="..\Simple.OData.Client.V3.Adapter\BatchWriter.cs">
      <Link>AdapterV3\BatchWriter.cs</Link>
    </Compile>
    <Compile Include="..\Simple.OData.Client.V3.Adapter\EdmDeltaModel.cs">
      <Link>AdapterV3\EdmDeltaModel.cs</Link>
    </Compile>
    <Compile Include="..\Simple.OData.Client.V3.Adapter\Metadata.cs">
      <Link>AdapterV3\Metadata.cs</Link>
    </Compile>
    <Compile Include="..\Simple.OData.Client.V3.Adapter\ODataAdapter.cs">
      <Link>AdapterV3\ODataAdapter.cs</Link>
    </Compile>
    <Compile Include="..\Simple.OData.Client.V3.Adapter\ODataRequestMessage.cs">
      <Link>AdapterV3\ODataRequestMessage.cs</Link>
    </Compile>
    <Compile Include="..\Simple.OData.Client.V3.Adapter\ODataResponseMessage.cs">
      <Link>AdapterV3\ODataResponseMessage.cs</Link>
    </Compile>
    <Compile Include="..\Simple.OData.Client.V3.Adapter\RequestWriter.cs">
      <Link>AdapterV3\RequestWriter.cs</Link>
    </Compile>
    <Compile Include="..\Simple.OData.Client.V3.Adapter\ResponseReader.cs">
      <Link>AdapterV3\ResponseReader.cs</Link>
    </Compile>
    <Compile Include="..\Simple.OData.Client.V3.Adapter\TypeConverters.cs">
      <Link>AdapterV3\TypeConverters.cs</Link>
    </Compile>
    <Compile Include="..\Simple.OData.Client.V4.Adapter\BatchWriter.cs">
      <Link>AdapterV4\BatchWriter.cs</Link>
    </Compile>
    <Compile Include="..\Simple.OData.Client.V4.Adapter\EdmDeltaModel.cs">
      <Link>AdapterV4\EdmDeltaModel.cs</Link>
    </Compile>
    <Compile Include="..\Simple.OData.Client.V4.Adapter\Metadata.cs">
      <Link>AdapterV4\Metadata.cs</Link>
    </Compile>
    <Compile Include="..\Simple.OData.Client.V4.Adapter\ODataAdapter.cs">
      <Link>AdapterV4\ODataAdapter.cs</Link>
    </Compile>
    <Compile Include="..\Simple.OData.Client.V4.Adapter\ODataRequestMessage.cs">
      <Link>AdapterV4\ODataRequestMessage.cs</Link>
    </Compile>
    <Compile Include="..\Simple.OData.Client.V4.Adapter\ODataResponseMessage.cs">
      <Link>AdapterV4\ODataResponseMessage.cs</Link>
    </Compile>
    <Compile Include="..\Simple.OData.Client.V4.Adapter\RequestWriter.cs">
      <Link>AdapterV4\RequestWriter.cs</Link>
    </Compile>
    <Compile Include="..\Simple.OData.Client.V4.Adapter\ResponseReader.cs">
      <Link>AdapterV4\ResponseReader.cs</Link>
    </Compile>
    <Compile Include="..\Simple.OData.Client.V4.Adapter\TypeConverters.cs">
      <Link>AdapterV4\TypeConverters.cs</Link>
    </Compile>
  </ItemGroup>
  <ItemGroup>
    <None Include="app.config" />
    <None Include="packages.config" />
  </ItemGroup>
  <ItemGroup />
  <Import Project="$(MSBuildToolsPath)\Microsoft.CSharp.targets" />
  <Import Project="..\Solutions\packages\Microsoft.Bcl.Build.1.0.14\tools\Microsoft.Bcl.Build.targets" Condition="Exists('..\Solutions\packages\Microsoft.Bcl.Build.1.0.14\tools\Microsoft.Bcl.Build.targets')" />
  <Target Name="EnsureBclBuildImported" BeforeTargets="BeforeBuild" Condition="'$(BclBuildImported)' == ''">
    <Error Condition="!Exists('..\Solutions\packages\Microsoft.Bcl.Build.1.0.14\tools\Microsoft.Bcl.Build.targets')" Text="This project references NuGet package(s) that are missing on this computer. Enable NuGet Package Restore to download them.  For more information, see http://go.microsoft.com/fwlink/?LinkID=317567." HelpKeyword="BCLBUILD2001" />
    <Error Condition="Exists('..\Solutions\packages\Microsoft.Bcl.Build.1.0.14\tools\Microsoft.Bcl.Build.targets')" Text="The build restored NuGet packages. Build the project again to include these packages in the build. For more information, see http://go.microsoft.com/fwlink/?LinkID=317568." HelpKeyword="BCLBUILD2002" />
  </Target>
  <!-- To modify your build process, add your task inside one of the targets below and uncomment it.
        Other similar extension points exist, see Microsoft.Common.targets.
  <Target Name="BeforeBuild">
  </Target>
  <Target Name="AfterBuild">
  </Target>
  -->
</Project><|MERGE_RESOLUTION|>--- conflicted
+++ resolved
@@ -1,395 +1,387 @@
-﻿<?xml version="1.0" encoding="utf-8"?>
-<Project ToolsVersion="4.0" DefaultTargets="Build" xmlns="http://schemas.microsoft.com/developer/msbuild/2003">
-  <PropertyGroup>
-    <Configuration Condition=" '$(Configuration)' == '' ">Debug</Configuration>
-    <Platform Condition=" '$(Platform)' == '' ">AnyCPU</Platform>
-    <ProductVersion>8.0.30703</ProductVersion>
-    <SchemaVersion>2.0</SchemaVersion>
-    <ProjectGuid>{C20A3959-4895-41F8-86E2-7DED294FD904}</ProjectGuid>
-    <OutputType>Library</OutputType>
-    <AppDesignerFolder>Properties</AppDesignerFolder>
-    <RootNamespace>Simple.OData.Client</RootNamespace>
-    <AssemblyName>Simple.OData.Client.Net40</AssemblyName>
-    <TargetFrameworkVersion>v4.0</TargetFrameworkVersion>
-    <FileAlignment>512</FileAlignment>
-    <TargetFrameworkProfile />
-    <SolutionDir Condition="$(SolutionDir) == '' Or $(SolutionDir) == '*Undefined*'">..\</SolutionDir>
-    <RestorePackages>true</RestorePackages>
-  </PropertyGroup>
-  <PropertyGroup Condition=" '$(Configuration)|$(Platform)' == 'Debug|AnyCPU' ">
-    <DebugSymbols>true</DebugSymbols>
-    <DebugType>full</DebugType>
-    <Optimize>false</Optimize>
-    <OutputPath>bin\Debug\</OutputPath>
-    <DefineConstants>TRACE;DEBUG;NET40</DefineConstants>
-    <ErrorReport>prompt</ErrorReport>
-    <WarningLevel>4</WarningLevel>
-    <Prefer32Bit>false</Prefer32Bit>
-    <DocumentationFile>
-    </DocumentationFile>
-  </PropertyGroup>
-  <PropertyGroup Condition=" '$(Configuration)|$(Platform)' == 'Release|AnyCPU' ">
-    <DebugType>pdbonly</DebugType>
-    <Optimize>true</Optimize>
-    <OutputPath>bin\Release\</OutputPath>
-    <DefineConstants>TRACE;NET40</DefineConstants>
-    <ErrorReport>prompt</ErrorReport>
-    <WarningLevel>4</WarningLevel>
-    <Prefer32Bit>false</Prefer32Bit>
-    <DocumentationFile>bin\Release\Simple.OData.Client.Net40.xml</DocumentationFile>
-  </PropertyGroup>
-  <ItemGroup>
-    <Reference Include="Microsoft.Data.Edm, Version=5.6.2.0, Culture=neutral, PublicKeyToken=31bf3856ad364e35, processorArchitecture=MSIL">
-      <SpecificVersion>False</SpecificVersion>
-      <HintPath>..\Solutions\packages\Microsoft.Data.Edm.5.6.2\lib\net40\Microsoft.Data.Edm.dll</HintPath>
-    </Reference>
-    <Reference Include="Microsoft.Data.OData, Version=5.6.2.0, Culture=neutral, PublicKeyToken=31bf3856ad364e35, processorArchitecture=MSIL">
-      <SpecificVersion>False</SpecificVersion>
-      <HintPath>..\Solutions\packages\Microsoft.Data.OData.5.6.2\lib\net40\Microsoft.Data.OData.dll</HintPath>
-    </Reference>
-    <Reference Include="Microsoft.OData.Core, Version=6.8.0.0, Culture=neutral, PublicKeyToken=31bf3856ad364e35, processorArchitecture=MSIL">
-      <SpecificVersion>False</SpecificVersion>
-      <HintPath>..\Solutions\packages\Microsoft.OData.Core.6.7.0\lib\portable-net40+sl5+wp8+win8+wpa\Microsoft.OData.Core.dll</HintPath>
-    </Reference>
-    <Reference Include="Microsoft.OData.Edm, Version=6.8.0.0, Culture=neutral, PublicKeyToken=31bf3856ad364e35, processorArchitecture=MSIL">
-      <SpecificVersion>False</SpecificVersion>
-      <HintPath>..\Solutions\packages\Microsoft.OData.Edm.6.7.0\lib\portable-net40+sl5+wp8+win8+wpa\Microsoft.OData.Edm.dll</HintPath>
-    </Reference>
-    <Reference Include="Microsoft.Spatial, Version=6.7.0.0, Culture=neutral, PublicKeyToken=31bf3856ad364e35, processorArchitecture=MSIL">
-      <SpecificVersion>False</SpecificVersion>
-      <HintPath>..\Solutions\packages\Microsoft.Spatial.6.7.0\lib\portable-net40+sl5+wp8+win8+wpa\Microsoft.Spatial.dll</HintPath>
-    </Reference>
-    <Reference Include="Microsoft.Threading.Tasks, Version=1.0.12.0, Culture=neutral, PublicKeyToken=b03f5f7f11d50a3a, processorArchitecture=MSIL">
-      <SpecificVersion>False</SpecificVersion>
-      <HintPath>..\Solutions\packages\Microsoft.Bcl.Async.1.0.168\lib\net40\Microsoft.Threading.Tasks.dll</HintPath>
-    </Reference>
-    <Reference Include="Microsoft.Threading.Tasks.Extensions, Version=1.0.12.0, Culture=neutral, PublicKeyToken=b03f5f7f11d50a3a, processorArchitecture=MSIL">
-      <SpecificVersion>False</SpecificVersion>
-      <HintPath>..\Solutions\packages\Microsoft.Bcl.Async.1.0.168\lib\net40\Microsoft.Threading.Tasks.Extensions.dll</HintPath>
-    </Reference>
-    <Reference Include="Microsoft.Threading.Tasks.Extensions.Desktop, Version=1.0.168.0, Culture=neutral, PublicKeyToken=b03f5f7f11d50a3a, processorArchitecture=MSIL">
-      <SpecificVersion>False</SpecificVersion>
-      <HintPath>..\Solutions\packages\Microsoft.Bcl.Async.1.0.168\lib\net40\Microsoft.Threading.Tasks.Extensions.Desktop.dll</HintPath>
-    </Reference>
-    <Reference Include="System" />
-    <Reference Include="System.Core" />
-    <Reference Include="System.IO">
-      <HintPath>..\Solutions\packages\Microsoft.Bcl.1.1.9\lib\net40\System.IO.dll</HintPath>
-    </Reference>
-    <Reference Include="System.Net" />
-    <Reference Include="System.Net.Http, Version=2.2.22.0, Culture=neutral, PublicKeyToken=b03f5f7f11d50a3a, processorArchitecture=MSIL">
-      <SpecificVersion>False</SpecificVersion>
-      <HintPath>..\Solutions\packages\Microsoft.Net.Http.2.2.22\lib\net40\System.Net.Http.dll</HintPath>
-    </Reference>
-    <Reference Include="System.Net.Http.Extensions, Version=2.2.20.0, Culture=neutral, PublicKeyToken=b03f5f7f11d50a3a, processorArchitecture=MSIL">
-      <SpecificVersion>False</SpecificVersion>
-      <HintPath>..\Solutions\packages\Microsoft.Net.Http.2.2.22\lib\net40\System.Net.Http.Extensions.dll</HintPath>
-    </Reference>
-    <Reference Include="System.Net.Http.Primitives, Version=2.2.22.0, Culture=neutral, PublicKeyToken=b03f5f7f11d50a3a, processorArchitecture=MSIL">
-      <SpecificVersion>False</SpecificVersion>
-      <HintPath>..\Solutions\packages\Microsoft.Net.Http.2.2.22\lib\net40\System.Net.Http.Primitives.dll</HintPath>
-    </Reference>
-    <Reference Include="System.Net.Http.WebRequest, Version=2.2.22.0, Culture=neutral, PublicKeyToken=b03f5f7f11d50a3a, processorArchitecture=MSIL">
-      <SpecificVersion>False</SpecificVersion>
-      <HintPath>..\Solutions\packages\Microsoft.Net.Http.2.2.22\lib\net40\System.Net.Http.WebRequest.dll</HintPath>
-    </Reference>
-    <Reference Include="System.Runtime">
-      <HintPath>..\Solutions\packages\Microsoft.Bcl.1.1.9\lib\net40\System.Runtime.dll</HintPath>
-    </Reference>
-    <Reference Include="System.Spatial, Version=5.6.2.0, Culture=neutral, PublicKeyToken=31bf3856ad364e35, processorArchitecture=MSIL">
-      <SpecificVersion>False</SpecificVersion>
-      <HintPath>..\Solutions\packages\System.Spatial.5.6.2\lib\net40\System.Spatial.dll</HintPath>
-    </Reference>
-    <Reference Include="System.Threading.Tasks">
-      <HintPath>..\Solutions\packages\Microsoft.Bcl.1.1.9\lib\net40\System.Threading.Tasks.dll</HintPath>
-    </Reference>
-    <Reference Include="System.Web" />
-    <Reference Include="System.Xml.Linq" />
-    <Reference Include="Microsoft.CSharp" />
-    <Reference Include="System.Data" />
-    <Reference Include="System.Xml" />
-  </ItemGroup>
-  <ItemGroup>
-    <Compile Include="..\CommonAssemblyInfo.cs">
-      <Link>Properties\CommonAssemblyInfo.cs</Link>
-    </Compile>
-    <Compile Include="..\CommonAssemblyVersion.cs">
-      <Link>Properties\CommonAssemblyVersion.cs</Link>
-    </Compile>
-    <Compile Include="..\Simple.OData.Client.Core\Adapter\AdapterFactory.cs">
-      <Link>Adapter\AdapterFactory.cs</Link>
-    </Compile>
-    <Compile Include="..\Simple.OData.Client.Core\Adapter\AdapterVersion.cs">
-      <Link>Adapter\AdapterVersion.cs</Link>
-    </Compile>
-    <Compile Include="..\Simple.OData.Client.Core\Adapter\BatchWriterBase.cs">
-      <Link>Adapter\BatchWriterBase.cs</Link>
-    </Compile>
-    <Compile Include="..\Simple.OData.Client.Core\Adapter\IBatchWriter.cs">
-      <Link>Adapter\IBatchWriter.cs</Link>
-    </Compile>
-    <Compile Include="..\Simple.OData.Client.Core\Adapter\IMetadata.cs">
-      <Link>Adapter\IMetadata.cs</Link>
-    </Compile>
-    <Compile Include="..\Simple.OData.Client.Core\Adapter\IODataAdapter.cs">
-      <Link>Adapter\IODataAdapter.cs</Link>
-    </Compile>
-    <Compile Include="..\Simple.OData.Client.Core\Adapter\IRequestWriter.cs">
-      <Link>Adapter\IRequestWriter.cs</Link>
-    </Compile>
-    <Compile Include="..\Simple.OData.Client.Core\Adapter\IResponseReader.cs">
-      <Link>Adapter\IResponseReader.cs</Link>
-    </Compile>
-    <Compile Include="..\Simple.OData.Client.Core\Adapter\MetadataBase.cs">
-      <Link>Adapter\MetadataBase.cs</Link>
-    </Compile>
-    <Compile Include="..\Simple.OData.Client.Core\Adapter\ODataAdapterBase.cs">
-      <Link>Adapter\ODataAdapterBase.cs</Link>
-    </Compile>
-<<<<<<< HEAD
-    <Compile Include="..\Simple.OData.Client.Core\Extensions\MemberInfoExtensions.cs">
-      <Link>Extensions\MemberInfoExtensions.cs</Link>
-    </Compile>
-    <Compile Include="..\Simple.OData.Client.Core\Extensions\TupleEnumerableExtensions.cs">
-      <Link>Extensions\TupleEnumerableExtensions.cs</Link>
-=======
-    <Compile Include="..\Simple.OData.Client.Core\Adapter\RequestWriterBase.cs">
-      <Link>Adapter\RequestWriterBase.cs</Link>
->>>>>>> d66b0902
-    </Compile>
-    <Compile Include="..\Simple.OData.Client.Core\Adapter\ResponseNode.cs">
-      <Link>Adapter\ResponseNode.cs</Link>
-    </Compile>
-    <Compile Include="..\Simple.OData.Client.Core\Adapter\ResponseReaderBase.cs">
-      <Link>Adapter\ResponseReaderBase.cs</Link>
-    </Compile>
-    <Compile Include="..\Simple.OData.Client.Core\CustomConverters.cs">
-      <Link>CustomConverters.cs</Link>
-    </Compile>
-    <Compile Include="..\Simple.OData.Client.Core\EntityCollection.cs">
-      <Link>EntityCollection.cs</Link>
-    </Compile>
-    <Compile Include="..\Simple.OData.Client.Core\EntryDetails.cs">
-      <Link>EntryDetails.cs</Link>
-    </Compile>
-    <Compile Include="..\Simple.OData.Client.Core\Extensions\DictionaryExtensions.cs">
-      <Link>Extensions\DictionaryExtensions.cs</Link>
-    </Compile>
-    <Compile Include="..\Simple.OData.Client.Core\Extensions\EnumerableOfKeyValuePairExtensions.cs">
-      <Link>Extensions\EnumerableOfKeyValuePairExtensions.cs</Link>
-    </Compile>
-    <Compile Include="..\Simple.OData.Client.Core\Extensions\MemberInfoExtensions.cs">
-      <Link>Extensions\MemberInfoExtensions.cs</Link>
-    </Compile>
-    <Compile Include="..\Simple.OData.Client.Core\Extensions\TypeExtensions.cs">
-      <Link>Extensions\TypeExtensions.cs</Link>
-    </Compile>
-    <Compile Include="..\Simple.OData.Client.Core\Extensions\XElementExtensions.cs">
-      <Link>Extensions\XElementExtensions.cs</Link>
-    </Compile>
-    <Compile Include="..\Simple.OData.Client.Core\Expressions\ExpressionContext.cs">
-      <Link>Expressions\ExpressionContext.cs</Link>
-    </Compile>
-    <Compile Include="..\Simple.OData.Client.Core\Expressions\ExpressionFunction.cs">
-      <Link>Expressions\ExpressionFunction.cs</Link>
-    </Compile>
-    <Compile Include="..\Simple.OData.Client.Core\Expressions\ExpressionOperator.cs">
-      <Link>Expressions\ExpressionOperator.cs</Link>
-    </Compile>
-    <Compile Include="..\Simple.OData.Client.Core\Expressions\ODataExpression.cs">
-      <Link>Expressions\ODataExpression.cs</Link>
-    </Compile>
-    <Compile Include="..\Simple.OData.Client.Core\Expressions\ODataExpression.Linq.cs">
-      <Link>Expressions\ODataExpression.Linq.cs</Link>
-    </Compile>
-    <Compile Include="..\Simple.OData.Client.Core\Expressions\ODataExpression.Operators.cs">
-      <Link>Expressions\ODataExpression.Operators.cs</Link>
-    </Compile>
-    <Compile Include="..\Simple.OData.Client.Core\Expressions\ODataExpression.Format.cs">
-      <Link>Expressions\ODataExpression.Format.cs</Link>
-    </Compile>
-    <Compile Include="..\Simple.OData.Client.Core\Expressions\FunctionMapping.cs">
-      <Link>Expressions\FunctionMapping.cs</Link>
-    </Compile>
-    <Compile Include="..\Simple.OData.Client.Core\Fluent\FluentClient.Async.cs">
-      <Link>Fluent\FluentClient.Async.cs</Link>
-    </Compile>
-    <Compile Include="..\Simple.OData.Client.Core\Fluent\FluentClient.cs">
-      <Link>Fluent\FluentClient.cs</Link>
-    </Compile>
-    <Compile Include="..\Simple.OData.Client.Core\Fluent\IFluentClient.cs">
-      <Link>Fluent\IFluentClient.cs</Link>
-    </Compile>
-    <Compile Include="..\Simple.OData.Client.Core\Http\HttpLiteral.cs">
-      <Link>Http\HttpLiteral.cs</Link>
-    </Compile>
-    <Compile Include="..\Simple.OData.Client.Core\Http\RequestBuilder.cs">
-      <Link>Http\RequestBuilder.cs</Link>
-    </Compile>
-    <Compile Include="..\Simple.OData.Client.Core\Http\RequestRunner.cs">
-      <Link>Http\RequestRunner.cs</Link>
-    </Compile>
-    <Compile Include="..\Simple.OData.Client.Core\Http\RestVerbs.cs">
-      <Link>Http\RestVerbs.cs</Link>
-    </Compile>
-    <Compile Include="..\Simple.OData.Client.Core\Http\WebRequestException.cs">
-      <Link>Http\WebRequestException.cs</Link>
-    </Compile>
-    <Compile Include="..\Simple.OData.Client.Core\IODataClient.cs">
-      <Link>IODataClient.cs</Link>
-    </Compile>
-    <Compile Include="..\Simple.OData.Client.Core\ISession.cs">
-      <Link>ISession.cs</Link>
-    </Compile>
-    <Compile Include="..\Simple.OData.Client.Core\MetadataCache.cs">
-      <Link>MetadataCache.cs</Link>
-    </Compile>
-    <Compile Include="..\Simple.OData.Client.Core\ODataClient.Async.cs">
-      <Link>ODataClient.Async.cs</Link>
-    </Compile>
-    <Compile Include="..\Simple.OData.Client.Core\ODataClient.Internals.cs">
-      <Link>ODataClient.Internals.cs</Link>
-    </Compile>
-    <Compile Include="..\Simple.OData.Client.Core\ODataClientSettings.cs">
-      <Link>ODataClientSettings.cs</Link>
-    </Compile>
-    <Compile Include="..\Simple.OData.Client.Core\ODataBatch.cs">
-      <Link>ODataBatch.cs</Link>
-    </Compile>
-    <Compile Include="..\Simple.OData.Client.Core\Fluent\FluentCommand.cs">
-      <Link>Fluent\FluentCommand.cs</Link>
-    </Compile>
-    <Compile Include="..\Simple.OData.Client.Core\ODataEntry.cs">
-      <Link>ODataEntry.cs</Link>
-    </Compile>
-    <Compile Include="..\Simple.OData.Client.Core\ODataLiteral.cs">
-      <Link>ODataLiteral.cs</Link>
-    </Compile>
-    <Compile Include="..\Simple.OData.Client.Core\ODataPayloadFormat.cs">
-      <Link>ODataPayloadFormat.cs</Link>
-    </Compile>
-    <Compile Include="..\Simple.OData.Client.Core\ODataProtocolVersion.cs">
-      <Link>ODataProtocolVersion.cs</Link>
-    </Compile>
-    <Compile Include="..\Simple.OData.Client.Core\ODataRequest.cs">
-      <Link>ODataRequest.cs</Link>
-    </Compile>
-    <Compile Include="..\Simple.OData.Client.Core\ODataResponse.cs">
-      <Link>ODataResponse.cs</Link>
-    </Compile>
-    <Compile Include="..\Simple.OData.Client.Core\Pluralizer.cs">
-      <Link>Pluralizer.cs</Link>
-    </Compile>
-    <Compile Include="..\Simple.OData.Client.Core\Session.cs">
-      <Link>Session.cs</Link>
-    </Compile>
-    <Compile Include="..\Simple.OData.Client.Core\SimpleDictionary.cs">
-      <Link>SimpleDictionary.cs</Link>
-    </Compile>
-    <Compile Include="..\Simple.OData.Client.Core\SimplePluralizer.cs">
-      <Link>SimplePluralizer.cs</Link>
-    </Compile>
-    <Compile Include="..\Simple.OData.Client.Core\Utils.cs">
-      <Link>Utils.cs</Link>
-    </Compile>
-    <Compile Include="..\Simple.OData.Client.Core\Extensions\HomogenizeEx.cs">
-      <Link>Extensions\HomogenizeEx.cs</Link>
-    </Compile>
-    <Compile Include="..\Simple.OData.Client.Core\IPluralizer.cs">
-      <Link>IPluralizer.cs</Link>
-    </Compile>
-    <Compile Include="..\Simple.OData.Client.Core\Extensions\StringExtensions.cs">
-      <Link>Extensions\StringExtensions.cs</Link>
-    </Compile>
-    <Compile Include="..\Simple.OData.Client.Core\Properties\AssemblyInfo.cs">
-      <Link>Properties\AssemblyInfo.cs</Link>
-    </Compile>
-    <Compile Include="..\Simple.OData.Client.Core\ODataClient.cs">
-      <Link>ODataClient.cs</Link>
-    </Compile>
-    <Compile Include="..\Simple.OData.Client.Core\UnresolvableObjectException.cs">
-      <Link>UnresolvableObjectException.cs</Link>
-    </Compile>
-    <Compile Include="..\Simple.OData.Client.Dynamic\DynamicODataEntry.cs">
-      <Link>DynamicODataEntry.cs</Link>
-    </Compile>
-    <Compile Include="..\Simple.OData.Client.Dynamic\DynamicODataExpression.cs">
-      <Link>Expressions\DynamicODataExpression.cs</Link>
-    </Compile>
-    <Compile Include="..\Simple.OData.Client.Dynamic\ODataDynamic.cs">
-      <Link>Expressions\ODataDynamic.cs</Link>
-    </Compile>
-    <Compile Include="..\Simple.OData.Client.V3.Adapter\BatchWriter.cs">
-      <Link>AdapterV3\BatchWriter.cs</Link>
-    </Compile>
-    <Compile Include="..\Simple.OData.Client.V3.Adapter\EdmDeltaModel.cs">
-      <Link>AdapterV3\EdmDeltaModel.cs</Link>
-    </Compile>
-    <Compile Include="..\Simple.OData.Client.V3.Adapter\Metadata.cs">
-      <Link>AdapterV3\Metadata.cs</Link>
-    </Compile>
-    <Compile Include="..\Simple.OData.Client.V3.Adapter\ODataAdapter.cs">
-      <Link>AdapterV3\ODataAdapter.cs</Link>
-    </Compile>
-    <Compile Include="..\Simple.OData.Client.V3.Adapter\ODataRequestMessage.cs">
-      <Link>AdapterV3\ODataRequestMessage.cs</Link>
-    </Compile>
-    <Compile Include="..\Simple.OData.Client.V3.Adapter\ODataResponseMessage.cs">
-      <Link>AdapterV3\ODataResponseMessage.cs</Link>
-    </Compile>
-    <Compile Include="..\Simple.OData.Client.V3.Adapter\RequestWriter.cs">
-      <Link>AdapterV3\RequestWriter.cs</Link>
-    </Compile>
-    <Compile Include="..\Simple.OData.Client.V3.Adapter\ResponseReader.cs">
-      <Link>AdapterV3\ResponseReader.cs</Link>
-    </Compile>
-    <Compile Include="..\Simple.OData.Client.V3.Adapter\TypeConverters.cs">
-      <Link>AdapterV3\TypeConverters.cs</Link>
-    </Compile>
-    <Compile Include="..\Simple.OData.Client.V4.Adapter\BatchWriter.cs">
-      <Link>AdapterV4\BatchWriter.cs</Link>
-    </Compile>
-    <Compile Include="..\Simple.OData.Client.V4.Adapter\EdmDeltaModel.cs">
-      <Link>AdapterV4\EdmDeltaModel.cs</Link>
-    </Compile>
-    <Compile Include="..\Simple.OData.Client.V4.Adapter\Metadata.cs">
-      <Link>AdapterV4\Metadata.cs</Link>
-    </Compile>
-    <Compile Include="..\Simple.OData.Client.V4.Adapter\ODataAdapter.cs">
-      <Link>AdapterV4\ODataAdapter.cs</Link>
-    </Compile>
-    <Compile Include="..\Simple.OData.Client.V4.Adapter\ODataRequestMessage.cs">
-      <Link>AdapterV4\ODataRequestMessage.cs</Link>
-    </Compile>
-    <Compile Include="..\Simple.OData.Client.V4.Adapter\ODataResponseMessage.cs">
-      <Link>AdapterV4\ODataResponseMessage.cs</Link>
-    </Compile>
-    <Compile Include="..\Simple.OData.Client.V4.Adapter\RequestWriter.cs">
-      <Link>AdapterV4\RequestWriter.cs</Link>
-    </Compile>
-    <Compile Include="..\Simple.OData.Client.V4.Adapter\ResponseReader.cs">
-      <Link>AdapterV4\ResponseReader.cs</Link>
-    </Compile>
-    <Compile Include="..\Simple.OData.Client.V4.Adapter\TypeConverters.cs">
-      <Link>AdapterV4\TypeConverters.cs</Link>
-    </Compile>
-  </ItemGroup>
-  <ItemGroup>
-    <None Include="app.config" />
-    <None Include="packages.config" />
-  </ItemGroup>
-  <ItemGroup />
-  <Import Project="$(MSBuildToolsPath)\Microsoft.CSharp.targets" />
-  <Import Project="..\Solutions\packages\Microsoft.Bcl.Build.1.0.14\tools\Microsoft.Bcl.Build.targets" Condition="Exists('..\Solutions\packages\Microsoft.Bcl.Build.1.0.14\tools\Microsoft.Bcl.Build.targets')" />
-  <Target Name="EnsureBclBuildImported" BeforeTargets="BeforeBuild" Condition="'$(BclBuildImported)' == ''">
-    <Error Condition="!Exists('..\Solutions\packages\Microsoft.Bcl.Build.1.0.14\tools\Microsoft.Bcl.Build.targets')" Text="This project references NuGet package(s) that are missing on this computer. Enable NuGet Package Restore to download them.  For more information, see http://go.microsoft.com/fwlink/?LinkID=317567." HelpKeyword="BCLBUILD2001" />
-    <Error Condition="Exists('..\Solutions\packages\Microsoft.Bcl.Build.1.0.14\tools\Microsoft.Bcl.Build.targets')" Text="The build restored NuGet packages. Build the project again to include these packages in the build. For more information, see http://go.microsoft.com/fwlink/?LinkID=317568." HelpKeyword="BCLBUILD2002" />
-  </Target>
-  <!-- To modify your build process, add your task inside one of the targets below and uncomment it.
-        Other similar extension points exist, see Microsoft.Common.targets.
-  <Target Name="BeforeBuild">
-  </Target>
-  <Target Name="AfterBuild">
-  </Target>
-  -->
+﻿<?xml version="1.0" encoding="utf-8"?>
+<Project ToolsVersion="4.0" DefaultTargets="Build" xmlns="http://schemas.microsoft.com/developer/msbuild/2003">
+  <PropertyGroup>
+    <Configuration Condition=" '$(Configuration)' == '' ">Debug</Configuration>
+    <Platform Condition=" '$(Platform)' == '' ">AnyCPU</Platform>
+    <ProductVersion>8.0.30703</ProductVersion>
+    <SchemaVersion>2.0</SchemaVersion>
+    <ProjectGuid>{C20A3959-4895-41F8-86E2-7DED294FD904}</ProjectGuid>
+    <OutputType>Library</OutputType>
+    <AppDesignerFolder>Properties</AppDesignerFolder>
+    <RootNamespace>Simple.OData.Client</RootNamespace>
+    <AssemblyName>Simple.OData.Client.Net40</AssemblyName>
+    <TargetFrameworkVersion>v4.0</TargetFrameworkVersion>
+    <FileAlignment>512</FileAlignment>
+    <TargetFrameworkProfile />
+    <SolutionDir Condition="$(SolutionDir) == '' Or $(SolutionDir) == '*Undefined*'">..\</SolutionDir>
+    <RestorePackages>true</RestorePackages>
+  </PropertyGroup>
+  <PropertyGroup Condition=" '$(Configuration)|$(Platform)' == 'Debug|AnyCPU' ">
+    <DebugSymbols>true</DebugSymbols>
+    <DebugType>full</DebugType>
+    <Optimize>false</Optimize>
+    <OutputPath>bin\Debug\</OutputPath>
+    <DefineConstants>TRACE;DEBUG;NET40</DefineConstants>
+    <ErrorReport>prompt</ErrorReport>
+    <WarningLevel>4</WarningLevel>
+    <Prefer32Bit>false</Prefer32Bit>
+    <DocumentationFile>
+    </DocumentationFile>
+  </PropertyGroup>
+  <PropertyGroup Condition=" '$(Configuration)|$(Platform)' == 'Release|AnyCPU' ">
+    <DebugType>pdbonly</DebugType>
+    <Optimize>true</Optimize>
+    <OutputPath>bin\Release\</OutputPath>
+    <DefineConstants>TRACE;NET40</DefineConstants>
+    <ErrorReport>prompt</ErrorReport>
+    <WarningLevel>4</WarningLevel>
+    <Prefer32Bit>false</Prefer32Bit>
+    <DocumentationFile>bin\Release\Simple.OData.Client.Net40.xml</DocumentationFile>
+  </PropertyGroup>
+  <ItemGroup>
+    <Reference Include="Microsoft.Data.Edm, Version=5.6.2.0, Culture=neutral, PublicKeyToken=31bf3856ad364e35, processorArchitecture=MSIL">
+      <SpecificVersion>False</SpecificVersion>
+      <HintPath>..\Solutions\packages\Microsoft.Data.Edm.5.6.2\lib\net40\Microsoft.Data.Edm.dll</HintPath>
+    </Reference>
+    <Reference Include="Microsoft.Data.OData, Version=5.6.2.0, Culture=neutral, PublicKeyToken=31bf3856ad364e35, processorArchitecture=MSIL">
+      <SpecificVersion>False</SpecificVersion>
+      <HintPath>..\Solutions\packages\Microsoft.Data.OData.5.6.2\lib\net40\Microsoft.Data.OData.dll</HintPath>
+    </Reference>
+    <Reference Include="Microsoft.OData.Core, Version=6.8.0.0, Culture=neutral, PublicKeyToken=31bf3856ad364e35, processorArchitecture=MSIL">
+      <SpecificVersion>False</SpecificVersion>
+      <HintPath>..\Solutions\packages\Microsoft.OData.Core.6.7.0\lib\portable-net40+sl5+wp8+win8+wpa\Microsoft.OData.Core.dll</HintPath>
+    </Reference>
+    <Reference Include="Microsoft.OData.Edm, Version=6.8.0.0, Culture=neutral, PublicKeyToken=31bf3856ad364e35, processorArchitecture=MSIL">
+      <SpecificVersion>False</SpecificVersion>
+      <HintPath>..\Solutions\packages\Microsoft.OData.Edm.6.7.0\lib\portable-net40+sl5+wp8+win8+wpa\Microsoft.OData.Edm.dll</HintPath>
+    </Reference>
+    <Reference Include="Microsoft.Spatial, Version=6.7.0.0, Culture=neutral, PublicKeyToken=31bf3856ad364e35, processorArchitecture=MSIL">
+      <SpecificVersion>False</SpecificVersion>
+      <HintPath>..\Solutions\packages\Microsoft.Spatial.6.7.0\lib\portable-net40+sl5+wp8+win8+wpa\Microsoft.Spatial.dll</HintPath>
+    </Reference>
+    <Reference Include="Microsoft.Threading.Tasks, Version=1.0.12.0, Culture=neutral, PublicKeyToken=b03f5f7f11d50a3a, processorArchitecture=MSIL">
+      <SpecificVersion>False</SpecificVersion>
+      <HintPath>..\Solutions\packages\Microsoft.Bcl.Async.1.0.168\lib\net40\Microsoft.Threading.Tasks.dll</HintPath>
+    </Reference>
+    <Reference Include="Microsoft.Threading.Tasks.Extensions, Version=1.0.12.0, Culture=neutral, PublicKeyToken=b03f5f7f11d50a3a, processorArchitecture=MSIL">
+      <SpecificVersion>False</SpecificVersion>
+      <HintPath>..\Solutions\packages\Microsoft.Bcl.Async.1.0.168\lib\net40\Microsoft.Threading.Tasks.Extensions.dll</HintPath>
+    </Reference>
+    <Reference Include="Microsoft.Threading.Tasks.Extensions.Desktop, Version=1.0.168.0, Culture=neutral, PublicKeyToken=b03f5f7f11d50a3a, processorArchitecture=MSIL">
+      <SpecificVersion>False</SpecificVersion>
+      <HintPath>..\Solutions\packages\Microsoft.Bcl.Async.1.0.168\lib\net40\Microsoft.Threading.Tasks.Extensions.Desktop.dll</HintPath>
+    </Reference>
+    <Reference Include="System" />
+    <Reference Include="System.Core" />
+    <Reference Include="System.IO">
+      <HintPath>..\Solutions\packages\Microsoft.Bcl.1.1.9\lib\net40\System.IO.dll</HintPath>
+    </Reference>
+    <Reference Include="System.Net" />
+    <Reference Include="System.Net.Http, Version=2.2.22.0, Culture=neutral, PublicKeyToken=b03f5f7f11d50a3a, processorArchitecture=MSIL">
+      <SpecificVersion>False</SpecificVersion>
+      <HintPath>..\Solutions\packages\Microsoft.Net.Http.2.2.22\lib\net40\System.Net.Http.dll</HintPath>
+    </Reference>
+    <Reference Include="System.Net.Http.Extensions, Version=2.2.20.0, Culture=neutral, PublicKeyToken=b03f5f7f11d50a3a, processorArchitecture=MSIL">
+      <SpecificVersion>False</SpecificVersion>
+      <HintPath>..\Solutions\packages\Microsoft.Net.Http.2.2.22\lib\net40\System.Net.Http.Extensions.dll</HintPath>
+    </Reference>
+    <Reference Include="System.Net.Http.Primitives, Version=2.2.22.0, Culture=neutral, PublicKeyToken=b03f5f7f11d50a3a, processorArchitecture=MSIL">
+      <SpecificVersion>False</SpecificVersion>
+      <HintPath>..\Solutions\packages\Microsoft.Net.Http.2.2.22\lib\net40\System.Net.Http.Primitives.dll</HintPath>
+    </Reference>
+    <Reference Include="System.Net.Http.WebRequest, Version=2.2.22.0, Culture=neutral, PublicKeyToken=b03f5f7f11d50a3a, processorArchitecture=MSIL">
+      <SpecificVersion>False</SpecificVersion>
+      <HintPath>..\Solutions\packages\Microsoft.Net.Http.2.2.22\lib\net40\System.Net.Http.WebRequest.dll</HintPath>
+    </Reference>
+    <Reference Include="System.Runtime">
+      <HintPath>..\Solutions\packages\Microsoft.Bcl.1.1.9\lib\net40\System.Runtime.dll</HintPath>
+    </Reference>
+    <Reference Include="System.Spatial, Version=5.6.2.0, Culture=neutral, PublicKeyToken=31bf3856ad364e35, processorArchitecture=MSIL">
+      <SpecificVersion>False</SpecificVersion>
+      <HintPath>..\Solutions\packages\System.Spatial.5.6.2\lib\net40\System.Spatial.dll</HintPath>
+    </Reference>
+    <Reference Include="System.Threading.Tasks">
+      <HintPath>..\Solutions\packages\Microsoft.Bcl.1.1.9\lib\net40\System.Threading.Tasks.dll</HintPath>
+    </Reference>
+    <Reference Include="System.Web" />
+    <Reference Include="System.Xml.Linq" />
+    <Reference Include="Microsoft.CSharp" />
+    <Reference Include="System.Data" />
+    <Reference Include="System.Xml" />
+  </ItemGroup>
+  <ItemGroup>
+    <Compile Include="..\CommonAssemblyInfo.cs">
+      <Link>Properties\CommonAssemblyInfo.cs</Link>
+    </Compile>
+    <Compile Include="..\CommonAssemblyVersion.cs">
+      <Link>Properties\CommonAssemblyVersion.cs</Link>
+    </Compile>
+    <Compile Include="..\Simple.OData.Client.Core\Adapter\AdapterFactory.cs">
+      <Link>Adapter\AdapterFactory.cs</Link>
+    </Compile>
+    <Compile Include="..\Simple.OData.Client.Core\Adapter\AdapterVersion.cs">
+      <Link>Adapter\AdapterVersion.cs</Link>
+    </Compile>
+    <Compile Include="..\Simple.OData.Client.Core\Adapter\BatchWriterBase.cs">
+      <Link>Adapter\BatchWriterBase.cs</Link>
+    </Compile>
+    <Compile Include="..\Simple.OData.Client.Core\Adapter\IBatchWriter.cs">
+      <Link>Adapter\IBatchWriter.cs</Link>
+    </Compile>
+    <Compile Include="..\Simple.OData.Client.Core\Adapter\IMetadata.cs">
+      <Link>Adapter\IMetadata.cs</Link>
+    </Compile>
+    <Compile Include="..\Simple.OData.Client.Core\Adapter\IODataAdapter.cs">
+      <Link>Adapter\IODataAdapter.cs</Link>
+    </Compile>
+    <Compile Include="..\Simple.OData.Client.Core\Adapter\IRequestWriter.cs">
+      <Link>Adapter\IRequestWriter.cs</Link>
+    </Compile>
+    <Compile Include="..\Simple.OData.Client.Core\Adapter\IResponseReader.cs">
+      <Link>Adapter\IResponseReader.cs</Link>
+    </Compile>
+    <Compile Include="..\Simple.OData.Client.Core\Adapter\MetadataBase.cs">
+      <Link>Adapter\MetadataBase.cs</Link>
+    </Compile>
+    <Compile Include="..\Simple.OData.Client.Core\Adapter\ODataAdapterBase.cs">
+      <Link>Adapter\ODataAdapterBase.cs</Link>
+    </Compile>
+    <Compile Include="..\Simple.OData.Client.Core\Adapter\RequestWriterBase.cs">
+      <Link>Adapter\RequestWriterBase.cs</Link>
+    </Compile>
+    <Compile Include="..\Simple.OData.Client.Core\Adapter\ResponseNode.cs">
+      <Link>Adapter\ResponseNode.cs</Link>
+    </Compile>
+    <Compile Include="..\Simple.OData.Client.Core\Adapter\ResponseReaderBase.cs">
+      <Link>Adapter\ResponseReaderBase.cs</Link>
+    </Compile>
+    <Compile Include="..\Simple.OData.Client.Core\CustomConverters.cs">
+      <Link>CustomConverters.cs</Link>
+    </Compile>
+    <Compile Include="..\Simple.OData.Client.Core\EntityCollection.cs">
+      <Link>EntityCollection.cs</Link>
+    </Compile>
+    <Compile Include="..\Simple.OData.Client.Core\EntryDetails.cs">
+      <Link>EntryDetails.cs</Link>
+    </Compile>
+    <Compile Include="..\Simple.OData.Client.Core\Extensions\DictionaryExtensions.cs">
+      <Link>Extensions\DictionaryExtensions.cs</Link>
+    </Compile>
+    <Compile Include="..\Simple.OData.Client.Core\Extensions\EnumerableOfKeyValuePairExtensions.cs">
+      <Link>Extensions\EnumerableOfKeyValuePairExtensions.cs</Link>
+    </Compile>
+    <Compile Include="..\Simple.OData.Client.Core\Extensions\MemberInfoExtensions.cs">
+      <Link>Extensions\MemberInfoExtensions.cs</Link>
+    </Compile>
+    <Compile Include="..\Simple.OData.Client.Core\Extensions\TypeExtensions.cs">
+      <Link>Extensions\TypeExtensions.cs</Link>
+    </Compile>
+    <Compile Include="..\Simple.OData.Client.Core\Extensions\XElementExtensions.cs">
+      <Link>Extensions\XElementExtensions.cs</Link>
+    </Compile>
+    <Compile Include="..\Simple.OData.Client.Core\Expressions\ExpressionContext.cs">
+      <Link>Expressions\ExpressionContext.cs</Link>
+    </Compile>
+    <Compile Include="..\Simple.OData.Client.Core\Expressions\ExpressionFunction.cs">
+      <Link>Expressions\ExpressionFunction.cs</Link>
+    </Compile>
+    <Compile Include="..\Simple.OData.Client.Core\Expressions\ExpressionOperator.cs">
+      <Link>Expressions\ExpressionOperator.cs</Link>
+    </Compile>
+    <Compile Include="..\Simple.OData.Client.Core\Expressions\ODataExpression.cs">
+      <Link>Expressions\ODataExpression.cs</Link>
+    </Compile>
+    <Compile Include="..\Simple.OData.Client.Core\Expressions\ODataExpression.Linq.cs">
+      <Link>Expressions\ODataExpression.Linq.cs</Link>
+    </Compile>
+    <Compile Include="..\Simple.OData.Client.Core\Expressions\ODataExpression.Operators.cs">
+      <Link>Expressions\ODataExpression.Operators.cs</Link>
+    </Compile>
+    <Compile Include="..\Simple.OData.Client.Core\Expressions\ODataExpression.Format.cs">
+      <Link>Expressions\ODataExpression.Format.cs</Link>
+    </Compile>
+    <Compile Include="..\Simple.OData.Client.Core\Expressions\FunctionMapping.cs">
+      <Link>Expressions\FunctionMapping.cs</Link>
+    </Compile>
+    <Compile Include="..\Simple.OData.Client.Core\Fluent\FluentClient.Async.cs">
+      <Link>Fluent\FluentClient.Async.cs</Link>
+    </Compile>
+    <Compile Include="..\Simple.OData.Client.Core\Fluent\FluentClient.cs">
+      <Link>Fluent\FluentClient.cs</Link>
+    </Compile>
+    <Compile Include="..\Simple.OData.Client.Core\Fluent\IFluentClient.cs">
+      <Link>Fluent\IFluentClient.cs</Link>
+    </Compile>
+    <Compile Include="..\Simple.OData.Client.Core\Http\HttpLiteral.cs">
+      <Link>Http\HttpLiteral.cs</Link>
+    </Compile>
+    <Compile Include="..\Simple.OData.Client.Core\Http\RequestBuilder.cs">
+      <Link>Http\RequestBuilder.cs</Link>
+    </Compile>
+    <Compile Include="..\Simple.OData.Client.Core\Http\RequestRunner.cs">
+      <Link>Http\RequestRunner.cs</Link>
+    </Compile>
+    <Compile Include="..\Simple.OData.Client.Core\Http\RestVerbs.cs">
+      <Link>Http\RestVerbs.cs</Link>
+    </Compile>
+    <Compile Include="..\Simple.OData.Client.Core\Http\WebRequestException.cs">
+      <Link>Http\WebRequestException.cs</Link>
+    </Compile>
+    <Compile Include="..\Simple.OData.Client.Core\IODataClient.cs">
+      <Link>IODataClient.cs</Link>
+    </Compile>
+    <Compile Include="..\Simple.OData.Client.Core\ISession.cs">
+      <Link>ISession.cs</Link>
+    </Compile>
+    <Compile Include="..\Simple.OData.Client.Core\MetadataCache.cs">
+      <Link>MetadataCache.cs</Link>
+    </Compile>
+    <Compile Include="..\Simple.OData.Client.Core\ODataClient.Async.cs">
+      <Link>ODataClient.Async.cs</Link>
+    </Compile>
+    <Compile Include="..\Simple.OData.Client.Core\ODataClient.Internals.cs">
+      <Link>ODataClient.Internals.cs</Link>
+    </Compile>
+    <Compile Include="..\Simple.OData.Client.Core\ODataClientSettings.cs">
+      <Link>ODataClientSettings.cs</Link>
+    </Compile>
+    <Compile Include="..\Simple.OData.Client.Core\ODataBatch.cs">
+      <Link>ODataBatch.cs</Link>
+    </Compile>
+    <Compile Include="..\Simple.OData.Client.Core\Fluent\FluentCommand.cs">
+      <Link>Fluent\FluentCommand.cs</Link>
+    </Compile>
+    <Compile Include="..\Simple.OData.Client.Core\ODataEntry.cs">
+      <Link>ODataEntry.cs</Link>
+    </Compile>
+    <Compile Include="..\Simple.OData.Client.Core\ODataLiteral.cs">
+      <Link>ODataLiteral.cs</Link>
+    </Compile>
+    <Compile Include="..\Simple.OData.Client.Core\ODataPayloadFormat.cs">
+      <Link>ODataPayloadFormat.cs</Link>
+    </Compile>
+    <Compile Include="..\Simple.OData.Client.Core\ODataProtocolVersion.cs">
+      <Link>ODataProtocolVersion.cs</Link>
+    </Compile>
+    <Compile Include="..\Simple.OData.Client.Core\ODataRequest.cs">
+      <Link>ODataRequest.cs</Link>
+    </Compile>
+    <Compile Include="..\Simple.OData.Client.Core\ODataResponse.cs">
+      <Link>ODataResponse.cs</Link>
+    </Compile>
+    <Compile Include="..\Simple.OData.Client.Core\Pluralizer.cs">
+      <Link>Pluralizer.cs</Link>
+    </Compile>
+    <Compile Include="..\Simple.OData.Client.Core\Session.cs">
+      <Link>Session.cs</Link>
+    </Compile>
+    <Compile Include="..\Simple.OData.Client.Core\SimpleDictionary.cs">
+      <Link>SimpleDictionary.cs</Link>
+    </Compile>
+    <Compile Include="..\Simple.OData.Client.Core\SimplePluralizer.cs">
+      <Link>SimplePluralizer.cs</Link>
+    </Compile>
+    <Compile Include="..\Simple.OData.Client.Core\Utils.cs">
+      <Link>Utils.cs</Link>
+    </Compile>
+    <Compile Include="..\Simple.OData.Client.Core\Extensions\HomogenizeEx.cs">
+      <Link>Extensions\HomogenizeEx.cs</Link>
+    </Compile>
+    <Compile Include="..\Simple.OData.Client.Core\IPluralizer.cs">
+      <Link>IPluralizer.cs</Link>
+    </Compile>
+    <Compile Include="..\Simple.OData.Client.Core\Extensions\StringExtensions.cs">
+      <Link>Extensions\StringExtensions.cs</Link>
+    </Compile>
+    <Compile Include="..\Simple.OData.Client.Core\Properties\AssemblyInfo.cs">
+      <Link>Properties\AssemblyInfo.cs</Link>
+    </Compile>
+    <Compile Include="..\Simple.OData.Client.Core\ODataClient.cs">
+      <Link>ODataClient.cs</Link>
+    </Compile>
+    <Compile Include="..\Simple.OData.Client.Core\UnresolvableObjectException.cs">
+      <Link>UnresolvableObjectException.cs</Link>
+    </Compile>
+    <Compile Include="..\Simple.OData.Client.Dynamic\DynamicODataEntry.cs">
+      <Link>DynamicODataEntry.cs</Link>
+    </Compile>
+    <Compile Include="..\Simple.OData.Client.Dynamic\DynamicODataExpression.cs">
+      <Link>Expressions\DynamicODataExpression.cs</Link>
+    </Compile>
+    <Compile Include="..\Simple.OData.Client.Dynamic\ODataDynamic.cs">
+      <Link>Expressions\ODataDynamic.cs</Link>
+    </Compile>
+    <Compile Include="..\Simple.OData.Client.V3.Adapter\BatchWriter.cs">
+      <Link>AdapterV3\BatchWriter.cs</Link>
+    </Compile>
+    <Compile Include="..\Simple.OData.Client.V3.Adapter\EdmDeltaModel.cs">
+      <Link>AdapterV3\EdmDeltaModel.cs</Link>
+    </Compile>
+    <Compile Include="..\Simple.OData.Client.V3.Adapter\Metadata.cs">
+      <Link>AdapterV3\Metadata.cs</Link>
+    </Compile>
+    <Compile Include="..\Simple.OData.Client.V3.Adapter\ODataAdapter.cs">
+      <Link>AdapterV3\ODataAdapter.cs</Link>
+    </Compile>
+    <Compile Include="..\Simple.OData.Client.V3.Adapter\ODataRequestMessage.cs">
+      <Link>AdapterV3\ODataRequestMessage.cs</Link>
+    </Compile>
+    <Compile Include="..\Simple.OData.Client.V3.Adapter\ODataResponseMessage.cs">
+      <Link>AdapterV3\ODataResponseMessage.cs</Link>
+    </Compile>
+    <Compile Include="..\Simple.OData.Client.V3.Adapter\RequestWriter.cs">
+      <Link>AdapterV3\RequestWriter.cs</Link>
+    </Compile>
+    <Compile Include="..\Simple.OData.Client.V3.Adapter\ResponseReader.cs">
+      <Link>AdapterV3\ResponseReader.cs</Link>
+    </Compile>
+    <Compile Include="..\Simple.OData.Client.V3.Adapter\TypeConverters.cs">
+      <Link>AdapterV3\TypeConverters.cs</Link>
+    </Compile>
+    <Compile Include="..\Simple.OData.Client.V4.Adapter\BatchWriter.cs">
+      <Link>AdapterV4\BatchWriter.cs</Link>
+    </Compile>
+    <Compile Include="..\Simple.OData.Client.V4.Adapter\EdmDeltaModel.cs">
+      <Link>AdapterV4\EdmDeltaModel.cs</Link>
+    </Compile>
+    <Compile Include="..\Simple.OData.Client.V4.Adapter\Metadata.cs">
+      <Link>AdapterV4\Metadata.cs</Link>
+    </Compile>
+    <Compile Include="..\Simple.OData.Client.V4.Adapter\ODataAdapter.cs">
+      <Link>AdapterV4\ODataAdapter.cs</Link>
+    </Compile>
+    <Compile Include="..\Simple.OData.Client.V4.Adapter\ODataRequestMessage.cs">
+      <Link>AdapterV4\ODataRequestMessage.cs</Link>
+    </Compile>
+    <Compile Include="..\Simple.OData.Client.V4.Adapter\ODataResponseMessage.cs">
+      <Link>AdapterV4\ODataResponseMessage.cs</Link>
+    </Compile>
+    <Compile Include="..\Simple.OData.Client.V4.Adapter\RequestWriter.cs">
+      <Link>AdapterV4\RequestWriter.cs</Link>
+    </Compile>
+    <Compile Include="..\Simple.OData.Client.V4.Adapter\ResponseReader.cs">
+      <Link>AdapterV4\ResponseReader.cs</Link>
+    </Compile>
+    <Compile Include="..\Simple.OData.Client.V4.Adapter\TypeConverters.cs">
+      <Link>AdapterV4\TypeConverters.cs</Link>
+    </Compile>
+  </ItemGroup>
+  <ItemGroup>
+    <None Include="app.config" />
+    <None Include="packages.config" />
+  </ItemGroup>
+  <ItemGroup />
+  <Import Project="$(MSBuildToolsPath)\Microsoft.CSharp.targets" />
+  <Import Project="..\Solutions\packages\Microsoft.Bcl.Build.1.0.14\tools\Microsoft.Bcl.Build.targets" Condition="Exists('..\Solutions\packages\Microsoft.Bcl.Build.1.0.14\tools\Microsoft.Bcl.Build.targets')" />
+  <Target Name="EnsureBclBuildImported" BeforeTargets="BeforeBuild" Condition="'$(BclBuildImported)' == ''">
+    <Error Condition="!Exists('..\Solutions\packages\Microsoft.Bcl.Build.1.0.14\tools\Microsoft.Bcl.Build.targets')" Text="This project references NuGet package(s) that are missing on this computer. Enable NuGet Package Restore to download them.  For more information, see http://go.microsoft.com/fwlink/?LinkID=317567." HelpKeyword="BCLBUILD2001" />
+    <Error Condition="Exists('..\Solutions\packages\Microsoft.Bcl.Build.1.0.14\tools\Microsoft.Bcl.Build.targets')" Text="The build restored NuGet packages. Build the project again to include these packages in the build. For more information, see http://go.microsoft.com/fwlink/?LinkID=317568." HelpKeyword="BCLBUILD2002" />
+  </Target>
+  <!-- To modify your build process, add your task inside one of the targets below and uncomment it.
+        Other similar extension points exist, see Microsoft.Common.targets.
+  <Target Name="BeforeBuild">
+  </Target>
+  <Target Name="AfterBuild">
+  </Target>
+  -->
 </Project>