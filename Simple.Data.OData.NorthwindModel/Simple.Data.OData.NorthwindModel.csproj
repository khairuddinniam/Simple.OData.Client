--- conflicted
+++ resolved
@@ -1,129 +1,127 @@
-﻿<?xml version="1.0" encoding="utf-8"?>
-<Project ToolsVersion="4.0" DefaultTargets="Build" xmlns="http://schemas.microsoft.com/developer/msbuild/2003">
-  <PropertyGroup>
-    <Configuration Condition=" '$(Configuration)' == '' ">Debug</Configuration>
-    <Platform Condition=" '$(Platform)' == '' ">AnyCPU</Platform>
-    <ProductVersion>8.0.30703</ProductVersion>
-    <SchemaVersion>2.0</SchemaVersion>
-    <ProjectGuid>{2A909E4D-6493-4D36-9FDE-786B89F9A387}</ProjectGuid>
-    <OutputType>Library</OutputType>
-    <AppDesignerFolder>Properties</AppDesignerFolder>
-    <RootNamespace>Simple.Data.OData.NorthwindModel</RootNamespace>
-    <AssemblyName>Simple.Data.OData.NorthwindModel</AssemblyName>
-    <TargetFrameworkVersion>v4.0</TargetFrameworkVersion>
-    <FileAlignment>512</FileAlignment>
-    <SolutionDir Condition="$(SolutionDir) == '' Or $(SolutionDir) == '*Undefined*'">..\..\Simple.OData\</SolutionDir>
-    <RestorePackages>true</RestorePackages>
-    <WcfConfigValidationEnabled>True</WcfConfigValidationEnabled>
-  </PropertyGroup>
-  <PropertyGroup Condition=" '$(Configuration)|$(Platform)' == 'Debug|AnyCPU' ">
-    <DebugSymbols>true</DebugSymbols>
-    <DebugType>full</DebugType>
-    <Optimize>false</Optimize>
-    <OutputPath>bin\Debug\</OutputPath>
-    <DefineConstants>DEBUG;TRACE</DefineConstants>
-    <ErrorReport>prompt</ErrorReport>
-    <WarningLevel>4</WarningLevel>
-  </PropertyGroup>
-  <PropertyGroup Condition=" '$(Configuration)|$(Platform)' == 'Release|AnyCPU' ">
-    <DebugType>pdbonly</DebugType>
-    <Optimize>true</Optimize>
-    <OutputPath>bin\Release\</OutputPath>
-    <DefineConstants>TRACE</DefineConstants>
-    <ErrorReport>prompt</ErrorReport>
-    <WarningLevel>4</WarningLevel>
-  </PropertyGroup>
-  <ItemGroup>
-    <Reference Include="EntityFramework, Version=4.4.0.0, Culture=neutral, PublicKeyToken=b77a5c561934e089, processorArchitecture=MSIL">
-      <SpecificVersion>False</SpecificVersion>
-      <HintPath>..\packages\EntityFramework.5.0.0\lib\net40\EntityFramework.dll</HintPath>
-    </Reference>
-    <Reference Include="Microsoft.Data.Edm, Version=5.0.2.0, Culture=neutral, PublicKeyToken=31bf3856ad364e35, processorArchitecture=MSIL">
-      <SpecificVersion>False</SpecificVersion>
-      <HintPath>..\packages\Microsoft.Data.Edm.5.0.2\lib\net40\Microsoft.Data.Edm.dll</HintPath>
-    </Reference>
-    <Reference Include="Microsoft.Data.OData, Version=5.0.2.0, Culture=neutral, PublicKeyToken=31bf3856ad364e35, processorArchitecture=MSIL">
-      <SpecificVersion>False</SpecificVersion>
-      <HintPath>..\packages\Microsoft.Data.OData.5.0.2\lib\net40\Microsoft.Data.OData.dll</HintPath>
-    </Reference>
-    <Reference Include="Microsoft.Data.Services, Version=5.0.2.0, Culture=neutral, PublicKeyToken=31bf3856ad364e35, processorArchitecture=MSIL">
-      <SpecificVersion>False</SpecificVersion>
-      <HintPath>..\packages\Microsoft.Data.Services.5.0.2\lib\net40\Microsoft.Data.Services.dll</HintPath>
-    </Reference>
-    <Reference Include="Microsoft.Data.Services.Client, Version=5.0.2.0, Culture=neutral, PublicKeyToken=31bf3856ad364e35, processorArchitecture=MSIL">
-      <SpecificVersion>False</SpecificVersion>
-      <HintPath>..\packages\Microsoft.Data.Services.Client.5.0.2\lib\net40\Microsoft.Data.Services.Client.dll</HintPath>
-    </Reference>
-    <Reference Include="System" />
-    <Reference Include="System.ComponentModel.DataAnnotations" />
-    <Reference Include="System.configuration" />
-    <Reference Include="System.Core" />
-    <Reference Include="System.Data.Entity" />
-    <Reference Include="System.Data.SqlServerCe, Version=4.0.0.0, Culture=neutral, PublicKeyToken=89845dcd8080cc91, processorArchitecture=MSIL">
-      <SpecificVersion>False</SpecificVersion>
-      <HintPath>..\packages\Microsoft.SqlServer.Compact.4.0.8876.1\lib\net40\System.Data.SqlServerCe.dll</HintPath>
-    </Reference>
-    <Reference Include="System.Data.SqlServerCe.Entity, Version=4.0.0.0, Culture=neutral, PublicKeyToken=89845dcd8080cc91, processorArchitecture=MSIL">
-      <Private>True</Private>
-<<<<<<< HEAD
-      <HintPath>..\packages\EntityFramework.SqlServerCompact.4.3.5\lib\net40\System.Data.SqlServerCe.Entity.dll</HintPath>
-=======
->>>>>>> 139c39a8
-    </Reference>
-    <Reference Include="System.Runtime.Serialization" />
-    <Reference Include="System.Security" />
-    <Reference Include="System.ServiceModel" />
-    <Reference Include="System.Spatial, Version=5.0.2.0, Culture=neutral, PublicKeyToken=31bf3856ad364e35, processorArchitecture=MSIL">
-      <SpecificVersion>False</SpecificVersion>
-      <HintPath>..\packages\System.Spatial.5.0.2\lib\net40\System.Spatial.dll</HintPath>
-    </Reference>
-    <Reference Include="System.Xml.Linq" />
-    <Reference Include="Microsoft.CSharp" />
-    <Reference Include="System.Data" />
-    <Reference Include="System.Xml" />
-  </ItemGroup>
-  <ItemGroup>
-    <Compile Include="..\CommonAssemblyInfo.cs">
-      <Link>Properties\CommonAssemblyInfo.cs</Link>
-    </Compile>
-    <Compile Include="Northwind.Designer.cs">
-      <AutoGen>True</AutoGen>
-      <DesignTime>True</DesignTime>
-      <DependentUpon>Northwind.edmx</DependentUpon>
-    </Compile>
-    <Compile Include="NorthwindService.cs" />
-    <Compile Include="Properties\AssemblyInfo.cs" />
-  </ItemGroup>
-  <ItemGroup>
-    <None Include="App.config">
-      <SubType>Designer</SubType>
-    </None>
-    <EntityDeploy Include="Northwind.edmx">
-      <Generator>EntityModelCodeGenerator</Generator>
-      <LastGenOutput>Northwind.Designer.cs</LastGenOutput>
-    </EntityDeploy>
-    <None Include="packages.config" />
-  </ItemGroup>
-  <ItemGroup>
-    <Content Include="Northwind.sdf">
-      <CopyToOutputDirectory>Always</CopyToOutputDirectory>
-    </Content>
-  </ItemGroup>
-  <ItemGroup />
-  <Import Project="$(MSBuildToolsPath)\Microsoft.CSharp.targets" />
-  <Import Project="$(SolutionDir)\.nuget\nuget.targets" />
-  <PropertyGroup>
-    <PostBuildEvent>
-    if not exist "$(TargetDir)x86" md "$(TargetDir)x86"
-    xcopy /s /y "$(SolutionDir)packages\Microsoft.SqlServer.Compact.4.0.8876.1\NativeBinaries\x86\*.*" "$(TargetDir)x86"
-    if not exist "$(TargetDir)amd64" md "$(TargetDir)amd64"
-    xcopy /s /y "$(SolutionDir)packages\Microsoft.SqlServer.Compact.4.0.8876.1\NativeBinaries\amd64\*.*" "$(TargetDir)amd64"</PostBuildEvent>
-  </PropertyGroup>
+﻿<?xml version="1.0" encoding="utf-8"?>
+<Project ToolsVersion="4.0" DefaultTargets="Build" xmlns="http://schemas.microsoft.com/developer/msbuild/2003">
+  <PropertyGroup>
+    <Configuration Condition=" '$(Configuration)' == '' ">Debug</Configuration>
+    <Platform Condition=" '$(Platform)' == '' ">AnyCPU</Platform>
+    <ProductVersion>8.0.30703</ProductVersion>
+    <SchemaVersion>2.0</SchemaVersion>
+    <ProjectGuid>{2A909E4D-6493-4D36-9FDE-786B89F9A387}</ProjectGuid>
+    <OutputType>Library</OutputType>
+    <AppDesignerFolder>Properties</AppDesignerFolder>
+    <RootNamespace>Simple.Data.OData.NorthwindModel</RootNamespace>
+    <AssemblyName>Simple.Data.OData.NorthwindModel</AssemblyName>
+    <TargetFrameworkVersion>v4.0</TargetFrameworkVersion>
+    <FileAlignment>512</FileAlignment>
+    <SolutionDir Condition="$(SolutionDir) == '' Or $(SolutionDir) == '*Undefined*'">..\..\Simple.OData\</SolutionDir>
+    <RestorePackages>true</RestorePackages>
+    <WcfConfigValidationEnabled>True</WcfConfigValidationEnabled>
+  </PropertyGroup>
+  <PropertyGroup Condition=" '$(Configuration)|$(Platform)' == 'Debug|AnyCPU' ">
+    <DebugSymbols>true</DebugSymbols>
+    <DebugType>full</DebugType>
+    <Optimize>false</Optimize>
+    <OutputPath>bin\Debug\</OutputPath>
+    <DefineConstants>DEBUG;TRACE</DefineConstants>
+    <ErrorReport>prompt</ErrorReport>
+    <WarningLevel>4</WarningLevel>
+  </PropertyGroup>
+  <PropertyGroup Condition=" '$(Configuration)|$(Platform)' == 'Release|AnyCPU' ">
+    <DebugType>pdbonly</DebugType>
+    <Optimize>true</Optimize>
+    <OutputPath>bin\Release\</OutputPath>
+    <DefineConstants>TRACE</DefineConstants>
+    <ErrorReport>prompt</ErrorReport>
+    <WarningLevel>4</WarningLevel>
+  </PropertyGroup>
+  <ItemGroup>
+    <Reference Include="EntityFramework, Version=4.4.0.0, Culture=neutral, PublicKeyToken=b77a5c561934e089, processorArchitecture=MSIL">
+      <SpecificVersion>False</SpecificVersion>
+      <HintPath>..\packages\EntityFramework.5.0.0\lib\net40\EntityFramework.dll</HintPath>
+    </Reference>
+    <Reference Include="Microsoft.Data.Edm, Version=5.0.2.0, Culture=neutral, PublicKeyToken=31bf3856ad364e35, processorArchitecture=MSIL">
+      <SpecificVersion>False</SpecificVersion>
+      <HintPath>..\packages\Microsoft.Data.Edm.5.0.2\lib\net40\Microsoft.Data.Edm.dll</HintPath>
+    </Reference>
+    <Reference Include="Microsoft.Data.OData, Version=5.0.2.0, Culture=neutral, PublicKeyToken=31bf3856ad364e35, processorArchitecture=MSIL">
+      <SpecificVersion>False</SpecificVersion>
+      <HintPath>..\packages\Microsoft.Data.OData.5.0.2\lib\net40\Microsoft.Data.OData.dll</HintPath>
+    </Reference>
+    <Reference Include="Microsoft.Data.Services, Version=5.0.2.0, Culture=neutral, PublicKeyToken=31bf3856ad364e35, processorArchitecture=MSIL">
+      <SpecificVersion>False</SpecificVersion>
+      <HintPath>..\packages\Microsoft.Data.Services.5.0.2\lib\net40\Microsoft.Data.Services.dll</HintPath>
+    </Reference>
+    <Reference Include="Microsoft.Data.Services.Client, Version=5.0.2.0, Culture=neutral, PublicKeyToken=31bf3856ad364e35, processorArchitecture=MSIL">
+      <SpecificVersion>False</SpecificVersion>
+      <HintPath>..\packages\Microsoft.Data.Services.Client.5.0.2\lib\net40\Microsoft.Data.Services.Client.dll</HintPath>
+    </Reference>
+    <Reference Include="System" />
+    <Reference Include="System.ComponentModel.DataAnnotations" />
+    <Reference Include="System.configuration" />
+    <Reference Include="System.Core" />
+    <Reference Include="System.Data.Entity" />
+    <Reference Include="System.Data.SqlServerCe, Version=4.0.0.0, Culture=neutral, PublicKeyToken=89845dcd8080cc91, processorArchitecture=MSIL">
+      <SpecificVersion>False</SpecificVersion>
+      <HintPath>..\packages\Microsoft.SqlServer.Compact.4.0.8876.1\lib\net40\System.Data.SqlServerCe.dll</HintPath>
+    </Reference>
+    <Reference Include="System.Data.SqlServerCe.Entity, Version=4.0.0.0, Culture=neutral, PublicKeyToken=89845dcd8080cc91, processorArchitecture=MSIL">
+      <Private>True</Private>
+      <HintPath>..\packages\EntityFramework.SqlServerCompact.4.3.5\lib\net40\System.Data.SqlServerCe.Entity.dll</HintPath>
+
+    </Reference>
+    <Reference Include="System.Runtime.Serialization" />
+    <Reference Include="System.Security" />
+    <Reference Include="System.ServiceModel" />
+    <Reference Include="System.Spatial, Version=5.0.2.0, Culture=neutral, PublicKeyToken=31bf3856ad364e35, processorArchitecture=MSIL">
+      <SpecificVersion>False</SpecificVersion>
+      <HintPath>..\packages\System.Spatial.5.0.2\lib\net40\System.Spatial.dll</HintPath>
+    </Reference>
+    <Reference Include="System.Xml.Linq" />
+    <Reference Include="Microsoft.CSharp" />
+    <Reference Include="System.Data" />
+    <Reference Include="System.Xml" />
+  </ItemGroup>
+  <ItemGroup>
+    <Compile Include="..\CommonAssemblyInfo.cs">
+      <Link>Properties\CommonAssemblyInfo.cs</Link>
+    </Compile>
+    <Compile Include="Northwind.Designer.cs">
+      <AutoGen>True</AutoGen>
+      <DesignTime>True</DesignTime>
+      <DependentUpon>Northwind.edmx</DependentUpon>
+    </Compile>
+    <Compile Include="NorthwindService.cs" />
+    <Compile Include="Properties\AssemblyInfo.cs" />
+  </ItemGroup>
+  <ItemGroup>
+    <None Include="App.config">
+      <SubType>Designer</SubType>
+    </None>
+    <EntityDeploy Include="Northwind.edmx">
+      <Generator>EntityModelCodeGenerator</Generator>
+      <LastGenOutput>Northwind.Designer.cs</LastGenOutput>
+    </EntityDeploy>
+    <None Include="packages.config" />
+  </ItemGroup>
+  <ItemGroup>
+    <Content Include="Northwind.sdf">
+      <CopyToOutputDirectory>Always</CopyToOutputDirectory>
+    </Content>
+  </ItemGroup>
+  <ItemGroup />
+  <Import Project="$(MSBuildToolsPath)\Microsoft.CSharp.targets" />
+  <Import Project="$(SolutionDir)\.nuget\nuget.targets" />
+  <PropertyGroup>
+    <PostBuildEvent>
+    if not exist "$(TargetDir)x86" md "$(TargetDir)x86"
+    xcopy /s /y "$(SolutionDir)packages\Microsoft.SqlServer.Compact.4.0.8876.1\NativeBinaries\x86\*.*" "$(TargetDir)x86"
+    if not exist "$(TargetDir)amd64" md "$(TargetDir)amd64"
+    xcopy /s /y "$(SolutionDir)packages\Microsoft.SqlServer.Compact.4.0.8876.1\NativeBinaries\amd64\*.*" "$(TargetDir)amd64"</PostBuildEvent>
+  </PropertyGroup>
   <!-- To modify your build process, add your task inside one of the targets below and uncomment it. 
        Other similar extension points exist, see Microsoft.Common.targets.
   <Target Name="BeforeBuild">
   </Target>
   <Target Name="AfterBuild">
   </Target>
-  -->
+  -->
 </Project>