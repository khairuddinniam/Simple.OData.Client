--- conflicted
+++ resolved
@@ -1,149 +1,145 @@
-﻿<?xml version="1.0" encoding="utf-8"?>
-<Project ToolsVersion="4.0" DefaultTargets="Build" xmlns="http://schemas.microsoft.com/developer/msbuild/2003">
-  <PropertyGroup>
-    <Configuration Condition=" '$(Configuration)' == '' ">Debug</Configuration>
-    <Platform Condition=" '$(Platform)' == '' ">AnyCPU</Platform>
-    <ProductVersion>8.0.30703</ProductVersion>
-    <SchemaVersion>2.0</SchemaVersion>
-    <ProjectGuid>{96E43534-0CDC-4ECA-972E-4536055F8C63}</ProjectGuid>
-    <OutputType>Library</OutputType>
-    <AppDesignerFolder>Properties</AppDesignerFolder>
-    <RootNamespace>Simple.Data.OData.Tests</RootNamespace>
-    <AssemblyName>Simple.Data.OData.Tests</AssemblyName>
-    <TargetFrameworkVersion>v4.0</TargetFrameworkVersion>
-    <FileAlignment>512</FileAlignment>
-    <SolutionDir Condition="$(SolutionDir) == '' Or $(SolutionDir) == '*Undefined*'">..\</SolutionDir>
-    <RestorePackages>true</RestorePackages>
-  </PropertyGroup>
-  <PropertyGroup Condition=" '$(Configuration)|$(Platform)' == 'Debug|AnyCPU' ">
-    <DebugSymbols>true</DebugSymbols>
-    <DebugType>full</DebugType>
-    <Optimize>false</Optimize>
-    <OutputPath>bin\Debug\</OutputPath>
-    <DefineConstants>DEBUG;TRACE</DefineConstants>
-    <ErrorReport>prompt</ErrorReport>
-    <WarningLevel>4</WarningLevel>
-  </PropertyGroup>
-  <PropertyGroup Condition=" '$(Configuration)|$(Platform)' == 'Release|AnyCPU' ">
-    <DebugType>pdbonly</DebugType>
-    <Optimize>true</Optimize>
-    <OutputPath>bin\Release\</OutputPath>
-    <DefineConstants>TRACE</DefineConstants>
-    <ErrorReport>prompt</ErrorReport>
-    <WarningLevel>4</WarningLevel>
-  </PropertyGroup>
-  <ItemGroup>
-    <Reference Include="Microsoft.Data.Edm, Version=5.6.0.0, Culture=neutral, PublicKeyToken=31bf3856ad364e35, processorArchitecture=MSIL">
-      <HintPath>..\packages\Microsoft.Data.Edm.5.6.0\lib\net40\Microsoft.Data.Edm.dll</HintPath>
-    </Reference>
-    <Reference Include="Microsoft.Data.OData, Version=5.6.0.0, Culture=neutral, PublicKeyToken=31bf3856ad364e35, processorArchitecture=MSIL">
-      <HintPath>..\packages\Microsoft.Data.OData.5.6.0\lib\net40\Microsoft.Data.OData.dll</HintPath>
-    </Reference>
-    <Reference Include="Microsoft.Data.Services, Version=5.6.0.0, Culture=neutral, PublicKeyToken=31bf3856ad364e35, processorArchitecture=MSIL">
-      <HintPath>..\packages\Microsoft.Data.Services.5.6.0\lib\net40\Microsoft.Data.Services.dll</HintPath>
-    </Reference>
-    <Reference Include="Microsoft.Data.Services.Client, Version=5.6.0.0, Culture=neutral, PublicKeyToken=31bf3856ad364e35, processorArchitecture=MSIL">
-      <HintPath>..\packages\Microsoft.Data.Services.Client.5.6.0\lib\net40\Microsoft.Data.Services.Client.dll</HintPath>
-    </Reference>
-    <Reference Include="Simple.Data, Version=0.19.0.0, Culture=neutral, processorArchitecture=MSIL">
-      <SpecificVersion>False</SpecificVersion>
-      <HintPath>..\packages\Simple.Data.Core.0.19.0.0\lib\net40\Simple.Data.dll</HintPath>
-    </Reference>
-    <Reference Include="Simple.Data.OData, Version=1.1.0.0, Culture=neutral, processorArchitecture=MSIL">
-      <SpecificVersion>False</SpecificVersion>
-<<<<<<< HEAD
-      <HintPath>..\packages\Simple.Data.OData.1.1.0-rc1\lib\net40\Simple.Data.OData.dll</HintPath>
-    </Reference>
-    <Reference Include="Simple.OData.Client.Net40, Version=2.0.0.0, Culture=neutral, processorArchitecture=MSIL">
-      <SpecificVersion>False</SpecificVersion>
-      <HintPath>..\packages\Simple.OData.Client.2.0.0-rc1\lib\net40\Simple.OData.Client.Net40.dll</HintPath>
-=======
-      <HintPath>..\..\Simple.OData.Client\Simple.OData.Client.Net40\bin\Debug\Simple.OData.Client.Net40.dll</HintPath>
->>>>>>> 685e19a4
-    </Reference>
-    <Reference Include="System" />
-    <Reference Include="System.ComponentModel.DataAnnotations" />
-    <Reference Include="System.Core" />
-    <Reference Include="System.Data.Entity" />
-    <Reference Include="System.Data.Entity.Design" />
-    <Reference Include="System.IO">
-      <HintPath>..\packages\Microsoft.Bcl.1.1.6\lib\net40\System.IO.dll</HintPath>
-    </Reference>
-    <Reference Include="System.Net" />
-    <Reference Include="System.Runtime">
-      <HintPath>..\packages\Microsoft.Bcl.1.1.6\lib\net40\System.Runtime.dll</HintPath>
-    </Reference>
-    <Reference Include="System.ServiceModel" />
-    <Reference Include="System.ServiceModel.Web" />
-    <Reference Include="System.Spatial, Version=5.6.0.0, Culture=neutral, PublicKeyToken=31bf3856ad364e35, processorArchitecture=MSIL">
-      <HintPath>..\packages\System.Spatial.5.6.0\lib\net40\System.Spatial.dll</HintPath>
-    </Reference>
-    <Reference Include="System.Threading.Tasks">
-      <HintPath>..\packages\Microsoft.Bcl.1.1.6\lib\net40\System.Threading.Tasks.dll</HintPath>
-    </Reference>
-    <Reference Include="System.Xml.Linq" />
-    <Reference Include="Microsoft.CSharp" />
-    <Reference Include="System.Data" />
-    <Reference Include="System.Xml" />
-    <Reference Include="xunit, Version=1.9.2.1705, Culture=neutral, PublicKeyToken=8d05b1bb7a6fdb6c, processorArchitecture=MSIL">
-      <SpecificVersion>False</SpecificVersion>
-      <HintPath>..\packages\xunit.1.9.2\lib\net20\xunit.dll</HintPath>
-    </Reference>
-  </ItemGroup>
-  <ItemGroup>
-    <Compile Include="..\CommonAssemblyInfo.cs">
-      <Link>Properties\CommonAssemblyInfo.cs</Link>
-    </Compile>
-    <Compile Include="..\CommonAssemblyVersion.cs">
-      <Link>Properties\CommonAssemblyVersion.cs</Link>
-    </Compile>
-    <Compile Include="DeleteTest.cs" />
-    <Compile Include="ExpressionFormatterTest.cs" />
-    <Compile Include="FindAllTest.cs" />
-    <Compile Include="FindExpandTest.cs" />
-    <Compile Include="FindOneTest.cs" />
-    <Compile Include="FindExtraClausesTest.cs" />
-    <Compile Include="FunctionTest.cs" />
-    <Compile Include="GetTest.cs" />
-    <Compile Include="InheritanceTest.cs" />
-    <Compile Include="InsertTest.cs" />
-    <Compile Include="FindAssociationTest.cs" />
-    <Compile Include="Properties\AssemblyInfo.cs" />
-    <Compile Include="SpecialTest.cs" />
-    <Compile Include="TestBase.cs" />
-    <Compile Include="TransactionTest.cs" />
-    <Compile Include="UpdateTest.cs" />
-  </ItemGroup>
-  <ItemGroup>
-    <None Include="App.config">
-      <SubType>Designer</SubType>
-    </None>
-    <None Include="packages.config">
-      <SubType>Designer</SubType>
-    </None>
-  </ItemGroup>
-  <ItemGroup>
-    <ProjectReference Include="..\Simple.Data.OData.NorthwindModel\Simple.Data.OData.NorthwindModel.csproj">
-      <Project>{2A909E4D-6493-4D36-9FDE-786B89F9A387}</Project>
-      <Name>Simple.Data.OData.NorthwindModel</Name>
-    </ProjectReference>
-    <ProjectReference Include="..\Simple.OData.TestUtils\Simple.OData.TestUtils.csproj">
-      <Project>{858775EA-ECF6-458E-AD96-CF67CF730395}</Project>
-      <Name>Simple.OData.TestUtils</Name>
-    </ProjectReference>
-  </ItemGroup>
-  <Import Project="$(MSBuildToolsPath)\Microsoft.CSharp.targets" />
-  <Import Project="$(SolutionDir)\.nuget\NuGet.targets" />
-  <Import Project="..\packages\Microsoft.Bcl.Build.1.0.13\tools\Microsoft.Bcl.Build.targets" Condition="Exists('..\packages\Microsoft.Bcl.Build.1.0.13\tools\Microsoft.Bcl.Build.targets')" />
-  <Target Name="EnsureBclBuildImported" BeforeTargets="BeforeBuild" Condition="'$(BclBuildImported)' == ''">
-    <Error Condition="!Exists('..\packages\Microsoft.Bcl.Build.1.0.13\tools\Microsoft.Bcl.Build.targets')" Text="This project references NuGet package(s) that are missing on this computer. Enable NuGet Package Restore to download them.  For more information, see http://go.microsoft.com/fwlink/?LinkID=317567." HelpKeyword="BCLBUILD2001" />
-    <Error Condition="Exists('..\packages\Microsoft.Bcl.Build.1.0.13\tools\Microsoft.Bcl.Build.targets')" Text="The build restored NuGet packages. Build the project again to include these packages in the build. For more information, see http://go.microsoft.com/fwlink/?LinkID=317568." HelpKeyword="BCLBUILD2002" />
-  </Target>
-  <!-- To modify your build process, add your task inside one of the targets below and uncomment it. 
-       Other similar extension points exist, see Microsoft.Common.targets.
-  <Target Name="BeforeBuild">
-  </Target>
-  <Target Name="AfterBuild">
-  </Target>
-  -->
+﻿<?xml version="1.0" encoding="utf-8"?>
+<Project ToolsVersion="4.0" DefaultTargets="Build" xmlns="http://schemas.microsoft.com/developer/msbuild/2003">
+  <PropertyGroup>
+    <Configuration Condition=" '$(Configuration)' == '' ">Debug</Configuration>
+    <Platform Condition=" '$(Platform)' == '' ">AnyCPU</Platform>
+    <ProductVersion>8.0.30703</ProductVersion>
+    <SchemaVersion>2.0</SchemaVersion>
+    <ProjectGuid>{96E43534-0CDC-4ECA-972E-4536055F8C63}</ProjectGuid>
+    <OutputType>Library</OutputType>
+    <AppDesignerFolder>Properties</AppDesignerFolder>
+    <RootNamespace>Simple.Data.OData.Tests</RootNamespace>
+    <AssemblyName>Simple.Data.OData.Tests</AssemblyName>
+    <TargetFrameworkVersion>v4.0</TargetFrameworkVersion>
+    <FileAlignment>512</FileAlignment>
+    <SolutionDir Condition="$(SolutionDir) == '' Or $(SolutionDir) == '*Undefined*'">..\</SolutionDir>
+    <RestorePackages>true</RestorePackages>
+  </PropertyGroup>
+  <PropertyGroup Condition=" '$(Configuration)|$(Platform)' == 'Debug|AnyCPU' ">
+    <DebugSymbols>true</DebugSymbols>
+    <DebugType>full</DebugType>
+    <Optimize>false</Optimize>
+    <OutputPath>bin\Debug\</OutputPath>
+    <DefineConstants>DEBUG;TRACE</DefineConstants>
+    <ErrorReport>prompt</ErrorReport>
+    <WarningLevel>4</WarningLevel>
+  </PropertyGroup>
+  <PropertyGroup Condition=" '$(Configuration)|$(Platform)' == 'Release|AnyCPU' ">
+    <DebugType>pdbonly</DebugType>
+    <Optimize>true</Optimize>
+    <OutputPath>bin\Release\</OutputPath>
+    <DefineConstants>TRACE</DefineConstants>
+    <ErrorReport>prompt</ErrorReport>
+    <WarningLevel>4</WarningLevel>
+  </PropertyGroup>
+  <ItemGroup>
+    <Reference Include="Microsoft.Data.Edm, Version=5.6.0.0, Culture=neutral, PublicKeyToken=31bf3856ad364e35, processorArchitecture=MSIL">
+      <HintPath>..\packages\Microsoft.Data.Edm.5.6.0\lib\net40\Microsoft.Data.Edm.dll</HintPath>
+    </Reference>
+    <Reference Include="Microsoft.Data.OData, Version=5.6.0.0, Culture=neutral, PublicKeyToken=31bf3856ad364e35, processorArchitecture=MSIL">
+      <HintPath>..\packages\Microsoft.Data.OData.5.6.0\lib\net40\Microsoft.Data.OData.dll</HintPath>
+    </Reference>
+    <Reference Include="Microsoft.Data.Services, Version=5.6.0.0, Culture=neutral, PublicKeyToken=31bf3856ad364e35, processorArchitecture=MSIL">
+      <HintPath>..\packages\Microsoft.Data.Services.5.6.0\lib\net40\Microsoft.Data.Services.dll</HintPath>
+    </Reference>
+    <Reference Include="Microsoft.Data.Services.Client, Version=5.6.0.0, Culture=neutral, PublicKeyToken=31bf3856ad364e35, processorArchitecture=MSIL">
+      <HintPath>..\packages\Microsoft.Data.Services.Client.5.6.0\lib\net40\Microsoft.Data.Services.Client.dll</HintPath>
+    </Reference>
+    <Reference Include="Simple.Data, Version=0.19.0.0, Culture=neutral, processorArchitecture=MSIL">
+      <SpecificVersion>False</SpecificVersion>
+      <HintPath>..\packages\Simple.Data.Core.0.19.0.0\lib\net40\Simple.Data.dll</HintPath>
+    </Reference>
+    <Reference Include="Simple.OData.Client.Net40, Version=2.0.0.0, Culture=neutral, processorArchitecture=MSIL">
+      <SpecificVersion>False</SpecificVersion>
+      <HintPath>..\..\Simple.OData.Client\Simple.OData.Client.Net40\bin\Debug\Simple.OData.Client.Net40.dll</HintPath>
+    </Reference>
+    <Reference Include="System" />
+    <Reference Include="System.ComponentModel.DataAnnotations" />
+    <Reference Include="System.Core" />
+    <Reference Include="System.Data.Entity" />
+    <Reference Include="System.Data.Entity.Design" />
+    <Reference Include="System.IO">
+      <HintPath>..\packages\Microsoft.Bcl.1.1.6\lib\net40\System.IO.dll</HintPath>
+    </Reference>
+    <Reference Include="System.Net" />
+    <Reference Include="System.Runtime">
+      <HintPath>..\packages\Microsoft.Bcl.1.1.6\lib\net40\System.Runtime.dll</HintPath>
+    </Reference>
+    <Reference Include="System.ServiceModel" />
+    <Reference Include="System.ServiceModel.Web" />
+    <Reference Include="System.Spatial, Version=5.6.0.0, Culture=neutral, PublicKeyToken=31bf3856ad364e35, processorArchitecture=MSIL">
+      <HintPath>..\packages\System.Spatial.5.6.0\lib\net40\System.Spatial.dll</HintPath>
+    </Reference>
+    <Reference Include="System.Threading.Tasks">
+      <HintPath>..\packages\Microsoft.Bcl.1.1.6\lib\net40\System.Threading.Tasks.dll</HintPath>
+    </Reference>
+    <Reference Include="System.Xml.Linq" />
+    <Reference Include="Microsoft.CSharp" />
+    <Reference Include="System.Data" />
+    <Reference Include="System.Xml" />
+    <Reference Include="xunit, Version=1.9.2.1705, Culture=neutral, PublicKeyToken=8d05b1bb7a6fdb6c, processorArchitecture=MSIL">
+      <SpecificVersion>False</SpecificVersion>
+      <HintPath>..\packages\xunit.1.9.2\lib\net20\xunit.dll</HintPath>
+    </Reference>
+  </ItemGroup>
+  <ItemGroup>
+    <Compile Include="..\CommonAssemblyInfo.cs">
+      <Link>Properties\CommonAssemblyInfo.cs</Link>
+    </Compile>
+    <Compile Include="..\CommonAssemblyVersion.cs">
+      <Link>Properties\CommonAssemblyVersion.cs</Link>
+    </Compile>
+    <Compile Include="DeleteTest.cs" />
+    <Compile Include="ExpressionFormatterTest.cs" />
+    <Compile Include="FindAllTest.cs" />
+    <Compile Include="FindExpandTest.cs" />
+    <Compile Include="FindOneTest.cs" />
+    <Compile Include="FindExtraClausesTest.cs" />
+    <Compile Include="FunctionTest.cs" />
+    <Compile Include="GetTest.cs" />
+    <Compile Include="InheritanceTest.cs" />
+    <Compile Include="InsertTest.cs" />
+    <Compile Include="FindAssociationTest.cs" />
+    <Compile Include="Properties\AssemblyInfo.cs" />
+    <Compile Include="SpecialTest.cs" />
+    <Compile Include="TestBase.cs" />
+    <Compile Include="TransactionTest.cs" />
+    <Compile Include="UpdateTest.cs" />
+  </ItemGroup>
+  <ItemGroup>
+    <None Include="App.config">
+      <SubType>Designer</SubType>
+    </None>
+    <None Include="packages.config">
+      <SubType>Designer</SubType>
+    </None>
+  </ItemGroup>
+  <ItemGroup>
+    <ProjectReference Include="..\Simple.Data.OData.NorthwindModel\Simple.Data.OData.NorthwindModel.csproj">
+      <Project>{2A909E4D-6493-4D36-9FDE-786B89F9A387}</Project>
+      <Name>Simple.Data.OData.NorthwindModel</Name>
+    </ProjectReference>
+    <ProjectReference Include="..\Simple.Data.OData\Simple.Data.OData.csproj">
+      <Project>{e6ec2c3a-a7d8-41c3-adcb-37b44f12b6f8}</Project>
+      <Name>Simple.Data.OData</Name>
+    </ProjectReference>
+    <ProjectReference Include="..\Simple.OData.TestUtils\Simple.OData.TestUtils.csproj">
+      <Project>{858775EA-ECF6-458E-AD96-CF67CF730395}</Project>
+      <Name>Simple.OData.TestUtils</Name>
+    </ProjectReference>
+  </ItemGroup>
+  <Import Project="$(MSBuildToolsPath)\Microsoft.CSharp.targets" />
+  <Import Project="$(SolutionDir)\.nuget\NuGet.targets" />
+  <Import Project="..\packages\Microsoft.Bcl.Build.1.0.13\tools\Microsoft.Bcl.Build.targets" Condition="Exists('..\packages\Microsoft.Bcl.Build.1.0.13\tools\Microsoft.Bcl.Build.targets')" />
+  <Target Name="EnsureBclBuildImported" BeforeTargets="BeforeBuild" Condition="'$(BclBuildImported)' == ''">
+    <Error Condition="!Exists('..\packages\Microsoft.Bcl.Build.1.0.13\tools\Microsoft.Bcl.Build.targets')" Text="This project references NuGet package(s) that are missing on this computer. Enable NuGet Package Restore to download them.  For more information, see http://go.microsoft.com/fwlink/?LinkID=317567." HelpKeyword="BCLBUILD2001" />
+    <Error Condition="Exists('..\packages\Microsoft.Bcl.Build.1.0.13\tools\Microsoft.Bcl.Build.targets')" Text="The build restored NuGet packages. Build the project again to include these packages in the build. For more information, see http://go.microsoft.com/fwlink/?LinkID=317568." HelpKeyword="BCLBUILD2002" />
+  </Target>
+  <!-- To modify your build process, add your task inside one of the targets below and uncomment it. 
+       Other similar extension points exist, see Microsoft.Common.targets.
+  <Target Name="BeforeBuild">
+  </Target>
+  <Target Name="AfterBuild">
+  </Target>
+  -->
 </Project>