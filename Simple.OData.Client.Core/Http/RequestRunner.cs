--- conflicted
+++ resolved
@@ -1,7 +1,6 @@
 using System;
 using System.Collections.Generic;
 using System.Net;
-using System.Net.Http;
 using System.Threading.Tasks;
 using Simple.OData.Client.Extensions;
 
@@ -9,7 +8,6 @@
 {
     abstract class RequestRunner : RequestRunnerBase
     {
-<<<<<<< HEAD
         public abstract Task<IEnumerable<IDictionary<string, object>>> FindEntriesAsync(HttpCommand command, bool scalarResult);
         public abstract Task<Tuple<IEnumerable<IDictionary<string, object>>, int>> FindEntriesWithCountAsync(HttpCommand command, bool scalarResult);
         public abstract Task<IDictionary<string, object>> GetEntryAsync(HttpCommand command);
@@ -18,29 +16,18 @@
         public abstract Task<int> DeleteEntryAsync(HttpCommand command);
         public abstract Task<IEnumerable<IDictionary<string, object>>> ExecuteFunctionAsync(HttpCommand command);
 
-        protected async Task<string> ExecuteRequestAndGetResponseAsync(HttpWebRequest request)
+        protected async Task<string> ExecuteRequestAndGetResponseAsync(HttpRequest request)
         {
             using (var response = await ExecuteRequestAsync(request))
             {
-                if (response != null)
+                var stream = response.GetResponseStream();
+                if (stream != null)
                 {
-                    var stream = response.GetResponseStream();
-                    if (stream != null)
-                    {
-                        return Utils.StreamToString(stream);
-                    }
+                    return Utils.StreamToString(stream);
                 }
 
                 return String.Empty;
             }
         }
-=======
-        public abstract IEnumerable<IDictionary<string, object>> FindEntries(HttpRequest request, bool scalarResult, bool setTotalCount, out int totalCount);
-        public abstract IDictionary<string, object> GetEntry(HttpRequest request);
-        public abstract IDictionary<string, object> InsertEntry(HttpRequest request, bool resultRequired);
-        public abstract int UpdateEntry(HttpRequest request);
-        public abstract int DeleteEntry(HttpRequest request);
-        public abstract IEnumerable<IDictionary<string, object>> ExecuteFunction(HttpRequest request);
->>>>>>> 44fbba6a
     }
 }