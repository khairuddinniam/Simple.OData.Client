﻿using System;
using System.Net.Http;

namespace Simple.OData.Client
{
    public class HttpConnection : IDisposable
    {
        private HttpMessageHandler _messageHandler;
        private HttpClient _httpClient;

        public HttpClient HttpClient { get {  return _httpClient; } }

        public HttpConnection(ODataClientSettings settings)
        {
            _messageHandler = CreateMessageHandler(settings);
            _httpClient = CreateHttpClient(settings, _messageHandler);
        }

        public void Dispose()
        {
            if (_messageHandler != null)
            {
                _messageHandler.Dispose();
                _messageHandler = null;
            }

            if (_httpClient != null)
            {
                _httpClient.Dispose();
                _httpClient = null;
            }
        }

        private static HttpClient CreateHttpClient(ODataClientSettings settings, HttpMessageHandler messageHandler)
        {
            if (settings.RequestTimeout >= TimeSpan.FromMilliseconds(1))
            {
                return new HttpClient(messageHandler)
                {
                    Timeout = settings.RequestTimeout,
                };
            }
            else
            {
                return new HttpClient(messageHandler);
            }
        }

        private static HttpMessageHandler CreateMessageHandler(ODataClientSettings settings)
        {
            if (settings.OnCreateMessageHandler != null)
            {
                return settings.OnCreateMessageHandler();
            }
            else
            {
                var clientHandler = new HttpClientHandler();

                // Perform this test to prevent failure to access Credentials/PreAuthenticate properties on SL5
                if (settings.Credentials != null)
                {
                    clientHandler.Credentials = settings.Credentials;
<<<<<<< HEAD
                    if (Utils.IsDesktopPlatform() || clientHandler.SupportsPreAuthenticate())
=======
                    if (clientHandler.SupportsPreAuthenticate())
>>>>>>> 919fcff5
                    {
                        clientHandler.PreAuthenticate = true;
                    }
                }

                if (settings.OnApplyClientHandler != null)
                {
                    settings.OnApplyClientHandler(clientHandler);
                }

                return clientHandler;
            }
        }
    }
}<|MERGE_RESOLUTION|>--- conflicted
+++ resolved
@@ -60,11 +60,7 @@
                 if (settings.Credentials != null)
                 {
                     clientHandler.Credentials = settings.Credentials;
-<<<<<<< HEAD
-                    if (Utils.IsDesktopPlatform() || clientHandler.SupportsPreAuthenticate())
-=======
                     if (clientHandler.SupportsPreAuthenticate())
->>>>>>> 919fcff5
                     {
                         clientHandler.PreAuthenticate = true;
                     }
