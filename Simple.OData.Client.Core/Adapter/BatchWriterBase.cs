﻿using System;
using System.Collections.Generic;
using System.IO;
using System.Net.Http;
using System.Threading.Tasks;

#pragma warning disable 1591

namespace Simple.OData.Client
{
    public abstract class BatchWriterBase : IBatchWriter
    {
        protected readonly ISession _session;
        private int _lastOperationId;
        private readonly Dictionary<IDictionary<string, object>, string> _contentIdMap;
        protected bool _pendingChangeSet;

        protected BatchWriterBase(ISession session, IDictionary<object, IDictionary<string, object>> batchEntries)
        {
            _session = session;
            _lastOperationId = 0;
            _contentIdMap = new Dictionary<IDictionary<string, object>, string>();
            this.BatchEntries = batchEntries;
        }

        public abstract Task StartBatchAsync();
        public abstract Task<HttpRequestMessage> EndBatchAsync();

<<<<<<< HEAD
=======
        public async Task<ODataRequest> CreateBatchRequestAsync(
            IODataClient client, IList<Func<IODataClient, Task>> actions, IList<int> responseIndexes)
        {
            // Write batch operations into a batch content
            var lastOperationId = 0;
            foreach (var action in actions)
            {
                await action(client);
                var responseIndex = -1;
                if (this.LastOperationId > lastOperationId)
                {
                    lastOperationId = LastOperationId;
                    responseIndex = lastOperationId - 1;
                }
                responseIndexes.Add(responseIndex);
            }

            if (this.HasOperations)
            {
                // Create batch request message
                var requestMessage = await EndBatchAsync();
                return new ODataRequest(RestVerbs.Post, _session, ODataLiteral.Batch, requestMessage);
            }
            else
            {
                return null;
            }
        }
        
>>>>>>> 3d1c3ccb
        protected abstract Task StartChangesetAsync();
        protected abstract Task EndChangesetAsync();
        protected abstract Task<object> CreateOperationMessageAsync(Uri uri, string method, string collection, string contentId, bool resultRequired);

        public int LastOperationId { get { return _lastOperationId; } }

        public string NextContentId()
        {
            return (++_lastOperationId).ToString();
        }

        public string GetContentId(IDictionary<string, object> entryData, object linkData)
        {
            string contentId;
            if (!_contentIdMap.TryGetValue(entryData, out contentId) && linkData != null)
            {
                IDictionary<string, object> mappedEntry;
                if (this.BatchEntries.TryGetValue(linkData, out mappedEntry))
                    _contentIdMap.TryGetValue(mappedEntry, out contentId);
            }
            return contentId;
        }

        public void MapContentId(IDictionary<string, object> entryData, string contentId)
        {
            if (entryData != null)
            {
                _contentIdMap.Add(entryData, contentId);
            }
        }

        public IDictionary<object, IDictionary<string, object>> BatchEntries { get; private set; }

        public async Task<object> CreateOperationMessageAsync(Uri uri, string method, string collection, IDictionary<string, object> entryData, bool resultRequired)
        {
            if (method != RestVerbs.Get && !_pendingChangeSet)
            {
                await StartChangesetAsync();
                _pendingChangeSet = true;
            }
            else if (method == RestVerbs.Get && _pendingChangeSet)
            {
                await EndChangesetAsync();
                _pendingChangeSet = false;
            }

            var contentId = NextContentId();
            if (method != RestVerbs.Get && method != RestVerbs.Delete)
            {
                MapContentId(entryData, contentId);
            }

            return await CreateOperationMessageAsync(uri, method, collection, contentId, resultRequired);
        }

        public bool HasOperations { get; protected set; }

        protected HttpRequestMessage CreateMessageFromStream(Stream stream, Uri requestUrl, Func<string, string> getHeaderFunc)
        {
            _pendingChangeSet = false;
            stream.Position = 0;

            var httpRequest = new HttpRequestMessage()
            {
                RequestUri = Utils.CreateAbsoluteUri(requestUrl.AbsoluteUri, ODataLiteral.Batch),
                Method = HttpMethod.Post,
                Content = new StreamContent(stream),
            };
            httpRequest.Content.Headers.Add(HttpLiteral.ContentType, getHeaderFunc(HttpLiteral.ContentType));
            return httpRequest;
        }
    }
}<|MERGE_RESOLUTION|>--- conflicted
+++ resolved
@@ -26,8 +26,6 @@
         public abstract Task StartBatchAsync();
         public abstract Task<HttpRequestMessage> EndBatchAsync();
 
-<<<<<<< HEAD
-=======
         public async Task<ODataRequest> CreateBatchRequestAsync(
             IODataClient client, IList<Func<IODataClient, Task>> actions, IList<int> responseIndexes)
         {
@@ -57,7 +55,6 @@
             }
         }
         
->>>>>>> 3d1c3ccb
         protected abstract Task StartChangesetAsync();
         protected abstract Task EndChangesetAsync();
         protected abstract Task<object> CreateOperationMessageAsync(Uri uri, string method, string collection, string contentId, bool resultRequired);
