﻿<?xml version="1.0" encoding="utf-8"?>
<Project ToolsVersion="4.0" DefaultTargets="Build" xmlns="http://schemas.microsoft.com/developer/msbuild/2003">
  <Import Project="$(MSBuildExtensionsPath)\$(MSBuildToolsVersion)\Microsoft.Common.props" Condition="Exists('$(MSBuildExtensionsPath)\$(MSBuildToolsVersion)\Microsoft.Common.props')" />
  <PropertyGroup>
    <MinimumVisualStudioVersion>10.0</MinimumVisualStudioVersion>
    <Configuration Condition=" '$(Configuration)' == '' ">Debug</Configuration>
    <Platform Condition=" '$(Platform)' == '' ">AnyCPU</Platform>
    <ProjectGuid>{361868B8-A63E-4C74-AA87-B70E1AB22313}</ProjectGuid>
    <OutputType>Library</OutputType>
    <AppDesignerFolder>Properties</AppDesignerFolder>
    <RootNamespace>Simple.OData.Client.Core</RootNamespace>
    <AssemblyName>Simple.OData.Client.Core</AssemblyName>
    <TargetFrameworkVersion>v4.5</TargetFrameworkVersion>
    <TargetFrameworkProfile>Profile259</TargetFrameworkProfile>
    <FileAlignment>512</FileAlignment>
    <ProjectTypeGuids>{786C830F-07A1-408B-BD7F-6EE04809D6DB};{FAE04EC0-301F-11D3-BF4B-00C04F79EFBC}</ProjectTypeGuids>
    <SolutionDir Condition="$(SolutionDir) == '' Or $(SolutionDir) == '*Undefined*'">..\</SolutionDir>
    <RestorePackages>true</RestorePackages>
  </PropertyGroup>
  <PropertyGroup Condition=" '$(Configuration)|$(Platform)' == 'Debug|AnyCPU' ">
    <DebugSymbols>true</DebugSymbols>
    <DebugType>full</DebugType>
    <Optimize>false</Optimize>
    <OutputPath>bin\Debug\</OutputPath>
    <DefineConstants>TRACE;DEBUG;PORTABLE</DefineConstants>
    <ErrorReport>prompt</ErrorReport>
    <WarningLevel>4</WarningLevel>
    <AllowUnsafeBlocks>true</AllowUnsafeBlocks>
  </PropertyGroup>
  <PropertyGroup Condition=" '$(Configuration)|$(Platform)' == 'Release|AnyCPU' ">
    <DebugType>pdbonly</DebugType>
    <Optimize>true</Optimize>
    <OutputPath>bin\Release\</OutputPath>
    <DefineConstants>TRACE;PORTABLE</DefineConstants>
    <ErrorReport>prompt</ErrorReport>
    <WarningLevel>4</WarningLevel>
    <AllowUnsafeBlocks>true</AllowUnsafeBlocks>
    <DocumentationFile>bin\Release\Simple.OData.Client.Core.xml</DocumentationFile>
  </PropertyGroup>
  <ItemGroup>
    <Compile Include="..\CommonAssemblyInfo.cs">
      <Link>Properties\CommonAssemblyInfo.cs</Link>
    </Compile>
    <Compile Include="..\CommonAssemblyVersion.cs">
      <Link>Properties\CommonAssemblyVersion.cs</Link>
    </Compile>
<<<<<<< HEAD
    <Compile Include="CommandContent.cs" />
=======
    <Compile Include="Adapter\AdapterVersion.cs" />
    <Compile Include="Adapter\BatchWriterBase.cs" />
    <Compile Include="Adapter\IODataAdapter.cs" />
    <Compile Include="Adapter\MetadataBase.cs" />
    <Compile Include="Adapter\RequestWriterBase.cs" />
    <Compile Include="Adapter\ResponseNode.cs" />
    <Compile Include="Adapter\ResponseReaderBase.cs" />
>>>>>>> d66b0902
    <Compile Include="Extensions\MemberInfoExtensions.cs" />
    <Compile Include="Fluent\IFluentClient.cs" />
    <Compile Include="Extensions\DictionaryExtensions.cs" />
    <Compile Include="EntryDetails.cs" />
    <Compile Include="Extensions\EnumerableOfKeyValuePairExtensions.cs" />
    <Compile Include="Extensions\HomogenizeEx.cs" />
    <Compile Include="Extensions\StringExtensions.cs" />
    <Compile Include="Extensions\TypeExtensions.cs" />
    <Compile Include="Extensions\XElementExtensions.cs" />
    <Compile Include="Expressions\ExpressionContext.cs" />
    <Compile Include="Expressions\ExpressionFunction.cs" />
    <Compile Include="Expressions\ExpressionOperator.cs" />
    <Compile Include="Expressions\ODataExpression.cs" />
    <Compile Include="Expressions\ODataExpression.Format.cs" />
    <Compile Include="Expressions\ODataExpression.Operators.cs" />
    <Compile Include="Expressions\ODataExpression.Linq.cs" />
    <Compile Include="Expressions\FunctionMapping.cs" />
    <Compile Include="Http\HttpLiteral.cs" />
    <Compile Include="Http\RestVerbs.cs" />
    <Compile Include="ODataPayloadFormat.cs" />
    <Compile Include="ODataLiteral.cs" />
    <Compile Include="ODataRequest.cs" />
    <Compile Include="IODataClient.cs" />
    <Compile Include="IPluralizer.cs" />
    <Compile Include="ISession.cs" />
    <Compile Include="MetadataCache.cs" />
    <Compile Include="Adapter\IBatchWriter.cs" />
    <Compile Include="Adapter\IMetadata.cs" />
    <Compile Include="Adapter\IRequestWriter.cs" />
    <Compile Include="Adapter\IResponseReader.cs" />
    <Compile Include="ODataBatch.cs" />
    <Compile Include="ODataClient.Async.cs" />
    <Compile Include="ODataClient.cs" />
    <Compile Include="ODataClient.Internals.cs" />
    <Compile Include="ODataClientSettings.cs" />
    <Compile Include="Fluent\FluentClient.Async.cs" />
    <Compile Include="Fluent\FluentClient.cs" />
    <Compile Include="Fluent\FluentCommand.cs" />
    <Compile Include="ODataEntry.cs" />
    <Compile Include="ODataResponse.cs" />
    <Compile Include="ODataProtocolVersion.cs" />
    <Compile Include="Pluralizer.cs" />
    <Compile Include="Properties\AssemblyInfo.cs" />
    <Compile Include="Http\RequestBuilder.cs" />
    <Compile Include="Http\RequestRunner.cs" />
    <Compile Include="Adapter\ODataAdapterBase.cs" />
    <Compile Include="Session.cs" />
    <Compile Include="Adapter\AdapterFactory.cs" />
    <Compile Include="EntityCollection.cs" />
    <Compile Include="SimpleDictionary.cs" />
    <Compile Include="SimplePluralizer.cs" />
    <Compile Include="CustomConverters.cs" />
    <Compile Include="UnresolvableObjectException.cs" />
    <Compile Include="Utils.cs" />
    <Compile Include="Http\WebRequestException.cs" />
  </ItemGroup>
  <ItemGroup>
    <None Include="packages.config" />
  </ItemGroup>
  <ItemGroup>
    <Reference Include="System.Net.Http">
      <HintPath>..\Solutions\packages\Microsoft.Net.Http.2.2.22\lib\portable-net40+sl4+win8+wp71+wpa81\System.Net.Http.dll</HintPath>
    </Reference>
    <Reference Include="System.Net.Http.Extensions">
      <HintPath>..\Solutions\packages\Microsoft.Net.Http.2.2.22\lib\portable-net40+sl4+win8+wp71+wpa81\System.Net.Http.Extensions.dll</HintPath>
    </Reference>
    <Reference Include="System.Net.Http.Primitives">
      <HintPath>..\Solutions\packages\Microsoft.Net.Http.2.2.22\lib\portable-net40+sl4+win8+wp71+wpa81\System.Net.Http.Primitives.dll</HintPath>
    </Reference>
  </ItemGroup>
  <ItemGroup />
  <Import Project="$(MSBuildExtensionsPath32)\Microsoft\Portable\$(TargetFrameworkVersion)\Microsoft.Portable.CSharp.targets" />
  <Import Project="..\Solutions\packages\Microsoft.Bcl.Build.1.0.14\tools\Microsoft.Bcl.Build.targets" Condition="Exists('..\Solutions\packages\Microsoft.Bcl.Build.1.0.14\tools\Microsoft.Bcl.Build.targets')" />
  <Target Name="EnsureBclBuildImported" BeforeTargets="BeforeBuild" Condition="'$(BclBuildImported)' == ''">
    <Error Condition="!Exists('..\Solutions\packages\Microsoft.Bcl.Build.1.0.14\tools\Microsoft.Bcl.Build.targets')" Text="This project references NuGet package(s) that are missing on this computer. Enable NuGet Package Restore to download them.  For more information, see http://go.microsoft.com/fwlink/?LinkID=317567." HelpKeyword="BCLBUILD2001" />
    <Error Condition="Exists('..\Solutions\packages\Microsoft.Bcl.Build.1.0.14\tools\Microsoft.Bcl.Build.targets')" Text="The build restored NuGet packages. Build the project again to include these packages in the build. For more information, see http://go.microsoft.com/fwlink/?LinkID=317568." HelpKeyword="BCLBUILD2002" />
  </Target>
  <!-- To modify your build process, add your task inside one of the targets below and uncomment it. 
       Other similar extension points exist, see Microsoft.Common.targets.
  <Target Name="BeforeBuild">
  </Target>
  <Target Name="AfterBuild">
  </Target>
  -->
</Project><|MERGE_RESOLUTION|>--- conflicted
+++ resolved
@@ -1,142 +1,138 @@
-﻿<?xml version="1.0" encoding="utf-8"?>
-<Project ToolsVersion="4.0" DefaultTargets="Build" xmlns="http://schemas.microsoft.com/developer/msbuild/2003">
-  <Import Project="$(MSBuildExtensionsPath)\$(MSBuildToolsVersion)\Microsoft.Common.props" Condition="Exists('$(MSBuildExtensionsPath)\$(MSBuildToolsVersion)\Microsoft.Common.props')" />
-  <PropertyGroup>
-    <MinimumVisualStudioVersion>10.0</MinimumVisualStudioVersion>
-    <Configuration Condition=" '$(Configuration)' == '' ">Debug</Configuration>
-    <Platform Condition=" '$(Platform)' == '' ">AnyCPU</Platform>
-    <ProjectGuid>{361868B8-A63E-4C74-AA87-B70E1AB22313}</ProjectGuid>
-    <OutputType>Library</OutputType>
-    <AppDesignerFolder>Properties</AppDesignerFolder>
-    <RootNamespace>Simple.OData.Client.Core</RootNamespace>
-    <AssemblyName>Simple.OData.Client.Core</AssemblyName>
-    <TargetFrameworkVersion>v4.5</TargetFrameworkVersion>
-    <TargetFrameworkProfile>Profile259</TargetFrameworkProfile>
-    <FileAlignment>512</FileAlignment>
-    <ProjectTypeGuids>{786C830F-07A1-408B-BD7F-6EE04809D6DB};{FAE04EC0-301F-11D3-BF4B-00C04F79EFBC}</ProjectTypeGuids>
-    <SolutionDir Condition="$(SolutionDir) == '' Or $(SolutionDir) == '*Undefined*'">..\</SolutionDir>
-    <RestorePackages>true</RestorePackages>
-  </PropertyGroup>
-  <PropertyGroup Condition=" '$(Configuration)|$(Platform)' == 'Debug|AnyCPU' ">
-    <DebugSymbols>true</DebugSymbols>
-    <DebugType>full</DebugType>
-    <Optimize>false</Optimize>
-    <OutputPath>bin\Debug\</OutputPath>
-    <DefineConstants>TRACE;DEBUG;PORTABLE</DefineConstants>
-    <ErrorReport>prompt</ErrorReport>
-    <WarningLevel>4</WarningLevel>
-    <AllowUnsafeBlocks>true</AllowUnsafeBlocks>
-  </PropertyGroup>
-  <PropertyGroup Condition=" '$(Configuration)|$(Platform)' == 'Release|AnyCPU' ">
-    <DebugType>pdbonly</DebugType>
-    <Optimize>true</Optimize>
-    <OutputPath>bin\Release\</OutputPath>
-    <DefineConstants>TRACE;PORTABLE</DefineConstants>
-    <ErrorReport>prompt</ErrorReport>
-    <WarningLevel>4</WarningLevel>
-    <AllowUnsafeBlocks>true</AllowUnsafeBlocks>
-    <DocumentationFile>bin\Release\Simple.OData.Client.Core.xml</DocumentationFile>
-  </PropertyGroup>
-  <ItemGroup>
-    <Compile Include="..\CommonAssemblyInfo.cs">
-      <Link>Properties\CommonAssemblyInfo.cs</Link>
-    </Compile>
-    <Compile Include="..\CommonAssemblyVersion.cs">
-      <Link>Properties\CommonAssemblyVersion.cs</Link>
-    </Compile>
-<<<<<<< HEAD
-    <Compile Include="CommandContent.cs" />
-=======
-    <Compile Include="Adapter\AdapterVersion.cs" />
-    <Compile Include="Adapter\BatchWriterBase.cs" />
-    <Compile Include="Adapter\IODataAdapter.cs" />
-    <Compile Include="Adapter\MetadataBase.cs" />
-    <Compile Include="Adapter\RequestWriterBase.cs" />
-    <Compile Include="Adapter\ResponseNode.cs" />
-    <Compile Include="Adapter\ResponseReaderBase.cs" />
->>>>>>> d66b0902
-    <Compile Include="Extensions\MemberInfoExtensions.cs" />
-    <Compile Include="Fluent\IFluentClient.cs" />
-    <Compile Include="Extensions\DictionaryExtensions.cs" />
-    <Compile Include="EntryDetails.cs" />
-    <Compile Include="Extensions\EnumerableOfKeyValuePairExtensions.cs" />
-    <Compile Include="Extensions\HomogenizeEx.cs" />
-    <Compile Include="Extensions\StringExtensions.cs" />
-    <Compile Include="Extensions\TypeExtensions.cs" />
-    <Compile Include="Extensions\XElementExtensions.cs" />
-    <Compile Include="Expressions\ExpressionContext.cs" />
-    <Compile Include="Expressions\ExpressionFunction.cs" />
-    <Compile Include="Expressions\ExpressionOperator.cs" />
-    <Compile Include="Expressions\ODataExpression.cs" />
-    <Compile Include="Expressions\ODataExpression.Format.cs" />
-    <Compile Include="Expressions\ODataExpression.Operators.cs" />
-    <Compile Include="Expressions\ODataExpression.Linq.cs" />
-    <Compile Include="Expressions\FunctionMapping.cs" />
-    <Compile Include="Http\HttpLiteral.cs" />
-    <Compile Include="Http\RestVerbs.cs" />
-    <Compile Include="ODataPayloadFormat.cs" />
-    <Compile Include="ODataLiteral.cs" />
-    <Compile Include="ODataRequest.cs" />
-    <Compile Include="IODataClient.cs" />
-    <Compile Include="IPluralizer.cs" />
-    <Compile Include="ISession.cs" />
-    <Compile Include="MetadataCache.cs" />
-    <Compile Include="Adapter\IBatchWriter.cs" />
-    <Compile Include="Adapter\IMetadata.cs" />
-    <Compile Include="Adapter\IRequestWriter.cs" />
-    <Compile Include="Adapter\IResponseReader.cs" />
-    <Compile Include="ODataBatch.cs" />
-    <Compile Include="ODataClient.Async.cs" />
-    <Compile Include="ODataClient.cs" />
-    <Compile Include="ODataClient.Internals.cs" />
-    <Compile Include="ODataClientSettings.cs" />
-    <Compile Include="Fluent\FluentClient.Async.cs" />
-    <Compile Include="Fluent\FluentClient.cs" />
-    <Compile Include="Fluent\FluentCommand.cs" />
-    <Compile Include="ODataEntry.cs" />
-    <Compile Include="ODataResponse.cs" />
-    <Compile Include="ODataProtocolVersion.cs" />
-    <Compile Include="Pluralizer.cs" />
-    <Compile Include="Properties\AssemblyInfo.cs" />
-    <Compile Include="Http\RequestBuilder.cs" />
-    <Compile Include="Http\RequestRunner.cs" />
-    <Compile Include="Adapter\ODataAdapterBase.cs" />
-    <Compile Include="Session.cs" />
-    <Compile Include="Adapter\AdapterFactory.cs" />
-    <Compile Include="EntityCollection.cs" />
-    <Compile Include="SimpleDictionary.cs" />
-    <Compile Include="SimplePluralizer.cs" />
-    <Compile Include="CustomConverters.cs" />
-    <Compile Include="UnresolvableObjectException.cs" />
-    <Compile Include="Utils.cs" />
-    <Compile Include="Http\WebRequestException.cs" />
-  </ItemGroup>
-  <ItemGroup>
-    <None Include="packages.config" />
-  </ItemGroup>
-  <ItemGroup>
-    <Reference Include="System.Net.Http">
-      <HintPath>..\Solutions\packages\Microsoft.Net.Http.2.2.22\lib\portable-net40+sl4+win8+wp71+wpa81\System.Net.Http.dll</HintPath>
-    </Reference>
-    <Reference Include="System.Net.Http.Extensions">
-      <HintPath>..\Solutions\packages\Microsoft.Net.Http.2.2.22\lib\portable-net40+sl4+win8+wp71+wpa81\System.Net.Http.Extensions.dll</HintPath>
-    </Reference>
-    <Reference Include="System.Net.Http.Primitives">
-      <HintPath>..\Solutions\packages\Microsoft.Net.Http.2.2.22\lib\portable-net40+sl4+win8+wp71+wpa81\System.Net.Http.Primitives.dll</HintPath>
-    </Reference>
-  </ItemGroup>
-  <ItemGroup />
-  <Import Project="$(MSBuildExtensionsPath32)\Microsoft\Portable\$(TargetFrameworkVersion)\Microsoft.Portable.CSharp.targets" />
-  <Import Project="..\Solutions\packages\Microsoft.Bcl.Build.1.0.14\tools\Microsoft.Bcl.Build.targets" Condition="Exists('..\Solutions\packages\Microsoft.Bcl.Build.1.0.14\tools\Microsoft.Bcl.Build.targets')" />
-  <Target Name="EnsureBclBuildImported" BeforeTargets="BeforeBuild" Condition="'$(BclBuildImported)' == ''">
-    <Error Condition="!Exists('..\Solutions\packages\Microsoft.Bcl.Build.1.0.14\tools\Microsoft.Bcl.Build.targets')" Text="This project references NuGet package(s) that are missing on this computer. Enable NuGet Package Restore to download them.  For more information, see http://go.microsoft.com/fwlink/?LinkID=317567." HelpKeyword="BCLBUILD2001" />
-    <Error Condition="Exists('..\Solutions\packages\Microsoft.Bcl.Build.1.0.14\tools\Microsoft.Bcl.Build.targets')" Text="The build restored NuGet packages. Build the project again to include these packages in the build. For more information, see http://go.microsoft.com/fwlink/?LinkID=317568." HelpKeyword="BCLBUILD2002" />
-  </Target>
-  <!-- To modify your build process, add your task inside one of the targets below and uncomment it. 
-       Other similar extension points exist, see Microsoft.Common.targets.
-  <Target Name="BeforeBuild">
-  </Target>
-  <Target Name="AfterBuild">
-  </Target>
-  -->
+﻿<?xml version="1.0" encoding="utf-8"?>
+<Project ToolsVersion="4.0" DefaultTargets="Build" xmlns="http://schemas.microsoft.com/developer/msbuild/2003">
+  <Import Project="$(MSBuildExtensionsPath)\$(MSBuildToolsVersion)\Microsoft.Common.props" Condition="Exists('$(MSBuildExtensionsPath)\$(MSBuildToolsVersion)\Microsoft.Common.props')" />
+  <PropertyGroup>
+    <MinimumVisualStudioVersion>10.0</MinimumVisualStudioVersion>
+    <Configuration Condition=" '$(Configuration)' == '' ">Debug</Configuration>
+    <Platform Condition=" '$(Platform)' == '' ">AnyCPU</Platform>
+    <ProjectGuid>{361868B8-A63E-4C74-AA87-B70E1AB22313}</ProjectGuid>
+    <OutputType>Library</OutputType>
+    <AppDesignerFolder>Properties</AppDesignerFolder>
+    <RootNamespace>Simple.OData.Client.Core</RootNamespace>
+    <AssemblyName>Simple.OData.Client.Core</AssemblyName>
+    <TargetFrameworkVersion>v4.5</TargetFrameworkVersion>
+    <TargetFrameworkProfile>Profile259</TargetFrameworkProfile>
+    <FileAlignment>512</FileAlignment>
+    <ProjectTypeGuids>{786C830F-07A1-408B-BD7F-6EE04809D6DB};{FAE04EC0-301F-11D3-BF4B-00C04F79EFBC}</ProjectTypeGuids>
+    <SolutionDir Condition="$(SolutionDir) == '' Or $(SolutionDir) == '*Undefined*'">..\</SolutionDir>
+    <RestorePackages>true</RestorePackages>
+  </PropertyGroup>
+  <PropertyGroup Condition=" '$(Configuration)|$(Platform)' == 'Debug|AnyCPU' ">
+    <DebugSymbols>true</DebugSymbols>
+    <DebugType>full</DebugType>
+    <Optimize>false</Optimize>
+    <OutputPath>bin\Debug\</OutputPath>
+    <DefineConstants>TRACE;DEBUG;PORTABLE</DefineConstants>
+    <ErrorReport>prompt</ErrorReport>
+    <WarningLevel>4</WarningLevel>
+    <AllowUnsafeBlocks>true</AllowUnsafeBlocks>
+  </PropertyGroup>
+  <PropertyGroup Condition=" '$(Configuration)|$(Platform)' == 'Release|AnyCPU' ">
+    <DebugType>pdbonly</DebugType>
+    <Optimize>true</Optimize>
+    <OutputPath>bin\Release\</OutputPath>
+    <DefineConstants>TRACE;PORTABLE</DefineConstants>
+    <ErrorReport>prompt</ErrorReport>
+    <WarningLevel>4</WarningLevel>
+    <AllowUnsafeBlocks>true</AllowUnsafeBlocks>
+    <DocumentationFile>bin\Release\Simple.OData.Client.Core.xml</DocumentationFile>
+  </PropertyGroup>
+  <ItemGroup>
+    <Compile Include="..\CommonAssemblyInfo.cs">
+      <Link>Properties\CommonAssemblyInfo.cs</Link>
+    </Compile>
+    <Compile Include="..\CommonAssemblyVersion.cs">
+      <Link>Properties\CommonAssemblyVersion.cs</Link>
+    </Compile>
+    <Compile Include="Adapter\AdapterVersion.cs" />
+    <Compile Include="Adapter\BatchWriterBase.cs" />
+    <Compile Include="Adapter\IODataAdapter.cs" />
+    <Compile Include="Adapter\MetadataBase.cs" />
+    <Compile Include="Adapter\RequestWriterBase.cs" />
+    <Compile Include="Adapter\ResponseNode.cs" />
+    <Compile Include="Adapter\ResponseReaderBase.cs" />
+    <Compile Include="Extensions\MemberInfoExtensions.cs" />
+    <Compile Include="Fluent\IFluentClient.cs" />
+    <Compile Include="Extensions\DictionaryExtensions.cs" />
+    <Compile Include="EntryDetails.cs" />
+    <Compile Include="Extensions\EnumerableOfKeyValuePairExtensions.cs" />
+    <Compile Include="Extensions\HomogenizeEx.cs" />
+    <Compile Include="Extensions\StringExtensions.cs" />
+    <Compile Include="Extensions\TypeExtensions.cs" />
+    <Compile Include="Extensions\XElementExtensions.cs" />
+    <Compile Include="Expressions\ExpressionContext.cs" />
+    <Compile Include="Expressions\ExpressionFunction.cs" />
+    <Compile Include="Expressions\ExpressionOperator.cs" />
+    <Compile Include="Expressions\ODataExpression.cs" />
+    <Compile Include="Expressions\ODataExpression.Format.cs" />
+    <Compile Include="Expressions\ODataExpression.Operators.cs" />
+    <Compile Include="Expressions\ODataExpression.Linq.cs" />
+    <Compile Include="Expressions\FunctionMapping.cs" />
+    <Compile Include="Http\HttpLiteral.cs" />
+    <Compile Include="Http\RestVerbs.cs" />
+    <Compile Include="ODataPayloadFormat.cs" />
+    <Compile Include="ODataLiteral.cs" />
+    <Compile Include="ODataRequest.cs" />
+    <Compile Include="IODataClient.cs" />
+    <Compile Include="IPluralizer.cs" />
+    <Compile Include="ISession.cs" />
+    <Compile Include="MetadataCache.cs" />
+    <Compile Include="Adapter\IBatchWriter.cs" />
+    <Compile Include="Adapter\IMetadata.cs" />
+    <Compile Include="Adapter\IRequestWriter.cs" />
+    <Compile Include="Adapter\IResponseReader.cs" />
+    <Compile Include="ODataBatch.cs" />
+    <Compile Include="ODataClient.Async.cs" />
+    <Compile Include="ODataClient.cs" />
+    <Compile Include="ODataClient.Internals.cs" />
+    <Compile Include="ODataClientSettings.cs" />
+    <Compile Include="Fluent\FluentClient.Async.cs" />
+    <Compile Include="Fluent\FluentClient.cs" />
+    <Compile Include="Fluent\FluentCommand.cs" />
+    <Compile Include="ODataEntry.cs" />
+    <Compile Include="ODataResponse.cs" />
+    <Compile Include="ODataProtocolVersion.cs" />
+    <Compile Include="Pluralizer.cs" />
+    <Compile Include="Properties\AssemblyInfo.cs" />
+    <Compile Include="Http\RequestBuilder.cs" />
+    <Compile Include="Http\RequestRunner.cs" />
+    <Compile Include="Adapter\ODataAdapterBase.cs" />
+    <Compile Include="Session.cs" />
+    <Compile Include="Adapter\AdapterFactory.cs" />
+    <Compile Include="EntityCollection.cs" />
+    <Compile Include="SimpleDictionary.cs" />
+    <Compile Include="SimplePluralizer.cs" />
+    <Compile Include="CustomConverters.cs" />
+    <Compile Include="UnresolvableObjectException.cs" />
+    <Compile Include="Utils.cs" />
+    <Compile Include="Http\WebRequestException.cs" />
+  </ItemGroup>
+  <ItemGroup>
+    <None Include="packages.config" />
+  </ItemGroup>
+  <ItemGroup>
+    <Reference Include="System.Net.Http">
+      <HintPath>..\Solutions\packages\Microsoft.Net.Http.2.2.22\lib\portable-net40+sl4+win8+wp71+wpa81\System.Net.Http.dll</HintPath>
+    </Reference>
+    <Reference Include="System.Net.Http.Extensions">
+      <HintPath>..\Solutions\packages\Microsoft.Net.Http.2.2.22\lib\portable-net40+sl4+win8+wp71+wpa81\System.Net.Http.Extensions.dll</HintPath>
+    </Reference>
+    <Reference Include="System.Net.Http.Primitives">
+      <HintPath>..\Solutions\packages\Microsoft.Net.Http.2.2.22\lib\portable-net40+sl4+win8+wp71+wpa81\System.Net.Http.Primitives.dll</HintPath>
+    </Reference>
+  </ItemGroup>
+  <ItemGroup />
+  <Import Project="$(MSBuildExtensionsPath32)\Microsoft\Portable\$(TargetFrameworkVersion)\Microsoft.Portable.CSharp.targets" />
+  <Import Project="..\Solutions\packages\Microsoft.Bcl.Build.1.0.14\tools\Microsoft.Bcl.Build.targets" Condition="Exists('..\Solutions\packages\Microsoft.Bcl.Build.1.0.14\tools\Microsoft.Bcl.Build.targets')" />
+  <Target Name="EnsureBclBuildImported" BeforeTargets="BeforeBuild" Condition="'$(BclBuildImported)' == ''">
+    <Error Condition="!Exists('..\Solutions\packages\Microsoft.Bcl.Build.1.0.14\tools\Microsoft.Bcl.Build.targets')" Text="This project references NuGet package(s) that are missing on this computer. Enable NuGet Package Restore to download them.  For more information, see http://go.microsoft.com/fwlink/?LinkID=317567." HelpKeyword="BCLBUILD2001" />
+    <Error Condition="Exists('..\Solutions\packages\Microsoft.Bcl.Build.1.0.14\tools\Microsoft.Bcl.Build.targets')" Text="The build restored NuGet packages. Build the project again to include these packages in the build. For more information, see http://go.microsoft.com/fwlink/?LinkID=317568." HelpKeyword="BCLBUILD2002" />
+  </Target>
+  <!-- To modify your build process, add your task inside one of the targets below and uncomment it. 
+       Other similar extension points exist, see Microsoft.Common.targets.
+  <Target Name="BeforeBuild">
+  </Target>
+  <Target Name="AfterBuild">
+  </Target>
+  -->
 </Project>