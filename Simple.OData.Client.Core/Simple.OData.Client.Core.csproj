--- conflicted
+++ resolved
@@ -1,197 +1,180 @@
-﻿<?xml version="1.0" encoding="utf-8"?>
-<Project ToolsVersion="4.0" DefaultTargets="Build" xmlns="http://schemas.microsoft.com/developer/msbuild/2003">
-  <Import Project="$(MSBuildExtensionsPath)\$(MSBuildToolsVersion)\Microsoft.Common.props" Condition="Exists('$(MSBuildExtensionsPath)\$(MSBuildToolsVersion)\Microsoft.Common.props')" />
-  <PropertyGroup>
-    <MinimumVisualStudioVersion>10.0</MinimumVisualStudioVersion>
-    <Configuration Condition=" '$(Configuration)' == '' ">Debug</Configuration>
-    <Platform Condition=" '$(Platform)' == '' ">AnyCPU</Platform>
-    <ProjectGuid>{361868B8-A63E-4C74-AA87-B70E1AB22313}</ProjectGuid>
-    <OutputType>Library</OutputType>
-    <AppDesignerFolder>Properties</AppDesignerFolder>
-    <RootNamespace>Simple.OData.Client.Core</RootNamespace>
-    <AssemblyName>Simple.OData.Client.Core</AssemblyName>
-    <TargetFrameworkVersion>v4.0</TargetFrameworkVersion>
-    <TargetFrameworkProfile>Profile147</TargetFrameworkProfile>
-    <FileAlignment>512</FileAlignment>
-    <ProjectTypeGuids>{786C830F-07A1-408B-BD7F-6EE04809D6DB};{FAE04EC0-301F-11D3-BF4B-00C04F79EFBC}</ProjectTypeGuids>
-    <SolutionDir Condition="$(SolutionDir) == '' Or $(SolutionDir) == '*Undefined*'">..\</SolutionDir>
-    <RestorePackages>true</RestorePackages>
-    <ProductVersion>12.0.0</ProductVersion>
-    <SchemaVersion>2.0</SchemaVersion>
-  </PropertyGroup>
-  <PropertyGroup Condition=" '$(Configuration)|$(Platform)' == 'Debug|AnyCPU' ">
-    <DebugSymbols>true</DebugSymbols>
-    <DebugType>full</DebugType>
-    <Optimize>false</Optimize>
-    <OutputPath>bin\Debug\</OutputPath>
-    <DefineConstants>TRACE;DEBUG;PORTABLE,PORTABLE_LEGACY</DefineConstants>
-    <ErrorReport>prompt</ErrorReport>
-    <WarningLevel>4</WarningLevel>
-    <AllowUnsafeBlocks>true</AllowUnsafeBlocks>
-  </PropertyGroup>
-  <PropertyGroup Condition=" '$(Configuration)|$(Platform)' == 'Release|AnyCPU' ">
-    <DebugType>pdbonly</DebugType>
-    <Optimize>true</Optimize>
-    <OutputPath>bin\Release\</OutputPath>
-    <DefineConstants>TRACE;PORTABLE,PORTABLE_LEGACY</DefineConstants>
-    <ErrorReport>prompt</ErrorReport>
-    <WarningLevel>4</WarningLevel>
-    <AllowUnsafeBlocks>true</AllowUnsafeBlocks>
-  </PropertyGroup>
-  <ItemGroup>
-    <Compile Include="..\CommonAssemblyInfo.cs">
-      <Link>Properties\CommonAssemblyInfo.cs</Link>
-    </Compile>
-    <Compile Include="..\CommonAssemblyVersion.cs">
-      <Link>Properties\CommonAssemblyVersion.cs</Link>
-    </Compile>
-    <Compile Include="CommandContent.cs" />
-    <Compile Include="Fluent\IFluentClient.cs" />
-    <Compile Include="Extensions\DictionaryExtensions.cs" />
-    <Compile Include="Http\BatchRequestBuilder.cs" />
-    <Compile Include="Http\BatchRequestRunner.cs" />
-    <Compile Include="Http\CommandRequestBuilder.cs" />
-    <Compile Include="Http\CommandRequestRunner.cs" />
-    <Compile Include="Edm\EdmPropertyType.cs" />
-    <Compile Include="Edm\EdmSchema.cs" />
-    <Compile Include="Edm\EdmSchemaParser.cs" />
-    <Compile Include="Edm\EdmType.cs" />
-    <Compile Include="Edm\EdmTypeSerializer.cs" />
-    <Compile Include="EntryMembers.cs" />
-    <Compile Include="Extensions\DateTimeExtensions.cs" />
-    <Compile Include="Extensions\DecimalExtensions.cs" />
-    <Compile Include="Extensions\EnumerableExtensions.cs" />
-    <Compile Include="Extensions\EnumerableOfKeyValuePairExtensions.cs" />
-    <Compile Include="Extensions\GuidExtensions.cs" />
-    <Compile Include="Extensions\HomogenizeEx.cs" />
-    <Compile Include="Extensions\LongExtensions.cs" />
-    <Compile Include="Extensions\StringExtensions.cs" />
-    <Compile Include="Extensions\TupleEnumerableExtensions.cs" />
-    <Compile Include="Extensions\TupleExtensions.cs" />
-    <Compile Include="Extensions\TypeExtensions.cs" />
-    <Compile Include="Extensions\ULongExtensions.cs" />
-    <Compile Include="Extensions\XAttributeExtensions.cs" />
-    <Compile Include="Extensions\XElementAsDictionaryExtension.cs" />
-    <Compile Include="Extensions\XElementExtensions.cs" />
-    <Compile Include="Extensions\XmlAttributesAsDictionary.cs" />
-    <Compile Include="Extensions\XmlElementAsDictionary.cs" />
-    <Compile Include="Expressions\ExpressionContext.cs" />
-    <Compile Include="Expressions\ExpressionFunction.cs" />
-    <Compile Include="Expressions\ExpressionOperator.cs" />
-    <Compile Include="Expressions\ODataExpression.cs" />
-    <Compile Include="Expressions\ODataExpression.Format.cs" />
-    <Compile Include="Expressions\ODataExpression.Operators.cs" />
-    <Compile Include="Expressions\ODataExpression.Linq.cs" />
-    <Compile Include="Expressions\FunctionMapping.cs" />
-    <Compile Include="Http\HttpCommand.cs" />
-    <Compile Include="Http\HttpRequest.cs" />
-    <Compile Include="IODataClient.cs" />
-    <Compile Include="IPluralizer.cs" />
-    <Compile Include="ODataBatch.cs" />
-    <Compile Include="ODataClient.Async.cs" />
-    <Compile Include="ODataClient.cs" />
-    <Compile Include="ODataClient.Sync.cs" />
-    <Compile Include="ODataClient.Internals.cs" />
-    <Compile Include="ODataClientSettings.cs" />
-    <Compile Include="Fluent\FluentClient.Async.cs" />
-    <Compile Include="Fluent\FluentClient.cs" />
-    <Compile Include="Fluent\FluentClient.Sync.cs" />
-    <Compile Include="Fluent\FluentCommand.cs" />
-    <Compile Include="ODataEntry.cs" />
-    <Compile Include="ResponseReader.cs" />
-    <Compile Include="CommandWriter.cs" />
-    <Compile Include="Pluralizer.cs" />
-    <Compile Include="Properties.cs" />
-    <Compile Include="Properties\AssemblyInfo.cs" />
-    <Compile Include="Http\RequestBuilder.cs" />
-    <Compile Include="Http\RequestRunner.cs" />
-    <Compile Include="Http\RequestRunnerBase.cs" />
-    <Compile Include="Http\RestVerbs.cs" />
-    <Compile Include="Http\SchemaRequestRunner.cs" />
-    <Compile Include="Schema\Association.cs" />
-    <Compile Include="Schema\AssociationCollection.cs" />
-    <Compile Include="Schema\Column.cs" />
-    <Compile Include="Schema\ColumnCollection.cs" />
-    <Compile Include="Schema\Function.cs" />
-    <Compile Include="Schema\FunctionCollection.cs" />
-    <Compile Include="Schema\ISchema.cs" />
-    <Compile Include="Schema\Key.cs" />
-    <Compile Include="Schema\Schema.cs" />
-    <Compile Include="Schema\SchemaProvider.cs" />
-    <Compile Include="Schema\Table.cs" />
-    <Compile Include="Schema\TableCollection.cs" />
-    <Compile Include="SimpleDictionary.cs" />
-    <Compile Include="UnresolvableObjectException.cs" />
-    <Compile Include="Utils.cs" />
-    <Compile Include="ValueFormatter.cs" />
-    <Compile Include="Http\WebRequestException.cs" />
-    <Compile Include="ValueParser.cs" />
-  </ItemGroup>
-  <ItemGroup>
-    <Content Include="Resources\DataServicesAtomEntryXml.txt" />
-    <Content Include="Resources\DataServicesMetadataEntryXml.txt" />
-  </ItemGroup>
-  <ItemGroup>
-    <None Include="app.config" />
-    <None Include="packages.config" />
-  </ItemGroup>
-  <ItemGroup>
-<<<<<<< HEAD
-    <Reference Include="Microsoft.Threading.Tasks">
-      <HintPath>..\Solutions\packages\Microsoft.Bcl.Async.1.0.165\lib\portable-net40+sl4+win8+wp71\Microsoft.Threading.Tasks.dll</HintPath>
-    </Reference>
-    <Reference Include="Microsoft.Threading.Tasks.Extensions">
-      <HintPath>..\Solutions\packages\Microsoft.Bcl.Async.1.0.165\lib\portable-net40+sl4+win8+wp71\Microsoft.Threading.Tasks.Extensions.dll</HintPath>
-    </Reference>
-    <Reference Include="System.IO">
-      <HintPath>..\Solutions\packages\Microsoft.Bcl.1.1.6\lib\portable-net40+sl5+win8+wp8\System.IO.dll</HintPath>
-=======
-    <Reference Include="System.IO">
-      <HintPath>..\Solutions\packages\Microsoft.Bcl.1.1.3\lib\portable-net40+sl5+win8+wp8\System.IO.dll</HintPath>
->>>>>>> 44fbba6a
-    </Reference>
-    <Reference Include="System.Net.Http">
-      <HintPath>..\Solutions\packages\Microsoft.Net.Http.2.2.18\lib\portable-net40+sl4+win8+wp71\System.Net.Http.dll</HintPath>
-    </Reference>
-    <Reference Include="System.Net.Http.Extensions">
-      <HintPath>..\Solutions\packages\Microsoft.Net.Http.2.2.18\lib\portable-net40+sl4+win8+wp71\System.Net.Http.Extensions.dll</HintPath>
-    </Reference>
-    <Reference Include="System.Net.Http.Primitives">
-      <HintPath>..\Solutions\packages\Microsoft.Net.Http.2.2.18\lib\portable-net40+sl4+win8+wp71\System.Net.Http.Primitives.dll</HintPath>
-    </Reference>
-    <Reference Include="System.Runtime">
-<<<<<<< HEAD
-      <HintPath>..\Solutions\packages\Microsoft.Bcl.1.1.6\lib\portable-net40+sl5+win8+wp8\System.Runtime.dll</HintPath>
-    </Reference>
-    <Reference Include="System.Threading.Tasks">
-      <HintPath>..\Solutions\packages\Microsoft.Bcl.1.1.6\lib\portable-net40+sl5+win8+wp8\System.Threading.Tasks.dll</HintPath>
-=======
-      <HintPath>..\Solutions\packages\Microsoft.Bcl.1.1.3\lib\portable-net40+sl5+win8+wp8\System.Runtime.dll</HintPath>
-    </Reference>
-    <Reference Include="System.Threading.Tasks">
-      <HintPath>..\Solutions\packages\Microsoft.Bcl.1.1.3\lib\portable-net40+sl5+win8+wp8\System.Threading.Tasks.dll</HintPath>
->>>>>>> 44fbba6a
-    </Reference>
-  </ItemGroup>
-  <Import Project="$(MSBuildExtensionsPath32)\Microsoft\Portable\$(TargetFrameworkVersion)\Microsoft.Portable.CSharp.targets" />
-  <Import Project="$(SolutionDir)\.nuget\nuget.targets" />
-<<<<<<< HEAD
-  <Import Project="..\Solutions\packages\Microsoft.Bcl.Build.1.0.13\tools\Microsoft.Bcl.Build.targets" Condition="Exists('..\Solutions\packages\Microsoft.Bcl.Build.1.0.13\tools\Microsoft.Bcl.Build.targets')" />
-  <Target Name="EnsureBclBuildImported" BeforeTargets="BeforeBuild" Condition="'$(BclBuildImported)' == ''">
-    <Error Condition="!Exists('..\Solutions\packages\Microsoft.Bcl.Build.1.0.13\tools\Microsoft.Bcl.Build.targets')" Text="This project references NuGet package(s) that are missing on this computer. Enable NuGet Package Restore to download them.  For more information, see http://go.microsoft.com/fwlink/?LinkID=317567." HelpKeyword="BCLBUILD2001" />
-    <Error Condition="Exists('..\Solutions\packages\Microsoft.Bcl.Build.1.0.13\tools\Microsoft.Bcl.Build.targets')" Text="The build restored NuGet packages. Build the project again to include these packages in the build. For more information, see http://go.microsoft.com/fwlink/?LinkID=317568." HelpKeyword="BCLBUILD2002" />
-=======
-  <Import Project="..\Solutions\packages\Microsoft.Bcl.Build.1.0.10\tools\Microsoft.Bcl.Build.targets" Condition="Exists('..\Solutions\packages\Microsoft.Bcl.Build.1.0.10\tools\Microsoft.Bcl.Build.targets')" />
-  <Target Name="EnsureBclBuildImported" BeforeTargets="BeforeBuild" Condition="'$(BclBuildImported)' == ''">
-    <Error Condition="!Exists('..\Solutions\packages\Microsoft.Bcl.Build.1.0.10\tools\Microsoft.Bcl.Build.targets')" Text="This project references NuGet package(s) that are missing on this computer. Enable NuGet Package Restore to download them.  For more information, see http://go.microsoft.com/fwlink/?LinkID=317567." HelpKeyword="BCLBUILD2001" />
-    <Error Condition="Exists('..\Solutions\packages\Microsoft.Bcl.Build.1.0.10\tools\Microsoft.Bcl.Build.targets')" Text="The build restored NuGet packages. Build the project again to include these packages in the build. For more information, see http://go.microsoft.com/fwlink/?LinkID=317568." HelpKeyword="BCLBUILD2002" />
->>>>>>> 44fbba6a
-  </Target>
-  <!-- To modify your build process, add your task inside one of the targets below and uncomment it. 
-       Other similar extension points exist, see Microsoft.Common.targets.
-  <Target Name="BeforeBuild">
-  </Target>
-  <Target Name="AfterBuild">
-  </Target>
-  -->
+﻿<?xml version="1.0" encoding="utf-8"?>
+<Project ToolsVersion="4.0" DefaultTargets="Build" xmlns="http://schemas.microsoft.com/developer/msbuild/2003">
+  <Import Project="$(MSBuildExtensionsPath)\$(MSBuildToolsVersion)\Microsoft.Common.props" Condition="Exists('$(MSBuildExtensionsPath)\$(MSBuildToolsVersion)\Microsoft.Common.props')" />
+  <PropertyGroup>
+    <MinimumVisualStudioVersion>10.0</MinimumVisualStudioVersion>
+    <Configuration Condition=" '$(Configuration)' == '' ">Debug</Configuration>
+    <Platform Condition=" '$(Platform)' == '' ">AnyCPU</Platform>
+    <ProjectGuid>{361868B8-A63E-4C74-AA87-B70E1AB22313}</ProjectGuid>
+    <OutputType>Library</OutputType>
+    <AppDesignerFolder>Properties</AppDesignerFolder>
+    <RootNamespace>Simple.OData.Client.Core</RootNamespace>
+    <AssemblyName>Simple.OData.Client.Core</AssemblyName>
+    <TargetFrameworkVersion>v4.0</TargetFrameworkVersion>
+    <TargetFrameworkProfile>Profile147</TargetFrameworkProfile>
+    <FileAlignment>512</FileAlignment>
+    <ProjectTypeGuids>{786C830F-07A1-408B-BD7F-6EE04809D6DB};{FAE04EC0-301F-11D3-BF4B-00C04F79EFBC}</ProjectTypeGuids>
+    <SolutionDir Condition="$(SolutionDir) == '' Or $(SolutionDir) == '*Undefined*'">..\</SolutionDir>
+    <RestorePackages>true</RestorePackages>
+    <ProductVersion>12.0.0</ProductVersion>
+    <SchemaVersion>2.0</SchemaVersion>
+  </PropertyGroup>
+  <PropertyGroup Condition=" '$(Configuration)|$(Platform)' == 'Debug|AnyCPU' ">
+    <DebugSymbols>true</DebugSymbols>
+    <DebugType>full</DebugType>
+    <Optimize>false</Optimize>
+    <OutputPath>bin\Debug\</OutputPath>
+    <DefineConstants>TRACE;DEBUG;PORTABLE,PORTABLE_LEGACY</DefineConstants>
+    <ErrorReport>prompt</ErrorReport>
+    <WarningLevel>4</WarningLevel>
+    <AllowUnsafeBlocks>true</AllowUnsafeBlocks>
+  </PropertyGroup>
+  <PropertyGroup Condition=" '$(Configuration)|$(Platform)' == 'Release|AnyCPU' ">
+    <DebugType>pdbonly</DebugType>
+    <Optimize>true</Optimize>
+    <OutputPath>bin\Release\</OutputPath>
+    <DefineConstants>TRACE;PORTABLE,PORTABLE_LEGACY</DefineConstants>
+    <ErrorReport>prompt</ErrorReport>
+    <WarningLevel>4</WarningLevel>
+    <AllowUnsafeBlocks>true</AllowUnsafeBlocks>
+  </PropertyGroup>
+  <ItemGroup>
+    <Compile Include="..\CommonAssemblyInfo.cs">
+      <Link>Properties\CommonAssemblyInfo.cs</Link>
+    </Compile>
+    <Compile Include="..\CommonAssemblyVersion.cs">
+      <Link>Properties\CommonAssemblyVersion.cs</Link>
+    </Compile>
+    <Compile Include="CommandContent.cs" />
+    <Compile Include="Fluent\IFluentClient.cs" />
+    <Compile Include="Extensions\DictionaryExtensions.cs" />
+    <Compile Include="Http\BatchRequestBuilder.cs" />
+    <Compile Include="Http\BatchRequestRunner.cs" />
+    <Compile Include="Http\CommandRequestBuilder.cs" />
+    <Compile Include="Http\CommandRequestRunner.cs" />
+    <Compile Include="Edm\EdmPropertyType.cs" />
+    <Compile Include="Edm\EdmSchema.cs" />
+    <Compile Include="Edm\EdmSchemaParser.cs" />
+    <Compile Include="Edm\EdmType.cs" />
+    <Compile Include="Edm\EdmTypeSerializer.cs" />
+    <Compile Include="EntryMembers.cs" />
+    <Compile Include="Extensions\DateTimeExtensions.cs" />
+    <Compile Include="Extensions\DecimalExtensions.cs" />
+    <Compile Include="Extensions\EnumerableExtensions.cs" />
+    <Compile Include="Extensions\EnumerableOfKeyValuePairExtensions.cs" />
+    <Compile Include="Extensions\GuidExtensions.cs" />
+    <Compile Include="Extensions\HomogenizeEx.cs" />
+    <Compile Include="Extensions\LongExtensions.cs" />
+    <Compile Include="Extensions\StringExtensions.cs" />
+    <Compile Include="Extensions\TupleEnumerableExtensions.cs" />
+    <Compile Include="Extensions\TupleExtensions.cs" />
+    <Compile Include="Extensions\TypeExtensions.cs" />
+    <Compile Include="Extensions\ULongExtensions.cs" />
+    <Compile Include="Extensions\WebRequestExtensions.cs" />
+    <Compile Include="Extensions\WebResponseExtensions.cs" />
+    <Compile Include="Extensions\XAttributeExtensions.cs" />
+    <Compile Include="Extensions\XElementAsDictionaryExtension.cs" />
+    <Compile Include="Extensions\XElementExtensions.cs" />
+    <Compile Include="Extensions\XmlAttributesAsDictionary.cs" />
+    <Compile Include="Extensions\XmlElementAsDictionary.cs" />
+    <Compile Include="Expressions\ExpressionContext.cs" />
+    <Compile Include="Expressions\ExpressionFunction.cs" />
+    <Compile Include="Expressions\ExpressionOperator.cs" />
+    <Compile Include="Expressions\ODataExpression.cs" />
+    <Compile Include="Expressions\ODataExpression.Format.cs" />
+    <Compile Include="Expressions\ODataExpression.Operators.cs" />
+    <Compile Include="Expressions\ODataExpression.Linq.cs" />
+    <Compile Include="Expressions\FunctionMapping.cs" />
+    <Compile Include="Http\HttpCommand.cs" />
+    <Compile Include="Http\HttpRequest.cs" />
+    <Compile Include="IODataClient.cs" />
+    <Compile Include="IPluralizer.cs" />
+    <Compile Include="ODataBatch.cs" />
+    <Compile Include="ODataClient.Async.cs" />
+    <Compile Include="ODataClient.cs" />
+    <Compile Include="ODataClient.Sync.cs" />
+    <Compile Include="ODataClient.Internals.cs" />
+    <Compile Include="ODataClientSettings.cs" />
+    <Compile Include="Fluent\FluentClient.Async.cs" />
+    <Compile Include="Fluent\FluentClient.cs" />
+    <Compile Include="Fluent\FluentClient.Sync.cs" />
+    <Compile Include="Fluent\FluentCommand.cs" />
+    <Compile Include="ODataEntry.cs" />
+    <Compile Include="ResponseReader.cs" />
+    <Compile Include="CommandWriter.cs" />
+    <Compile Include="Pluralizer.cs" />
+    <Compile Include="Properties.cs" />
+    <Compile Include="Properties\AssemblyInfo.cs" />
+    <Compile Include="Http\RequestBuilder.cs" />
+    <Compile Include="Http\RequestRunner.cs" />
+    <Compile Include="Http\RequestRunnerBase.cs" />
+    <Compile Include="Http\RestVerbs.cs" />
+    <Compile Include="Http\SchemaRequestRunner.cs" />
+    <Compile Include="Schema\Association.cs" />
+    <Compile Include="Schema\AssociationCollection.cs" />
+    <Compile Include="Schema\Column.cs" />
+    <Compile Include="Schema\ColumnCollection.cs" />
+    <Compile Include="Schema\Function.cs" />
+    <Compile Include="Schema\FunctionCollection.cs" />
+    <Compile Include="Schema\ISchema.cs" />
+    <Compile Include="Schema\Key.cs" />
+    <Compile Include="Schema\Schema.cs" />
+    <Compile Include="Schema\SchemaProvider.cs" />
+    <Compile Include="Schema\Table.cs" />
+    <Compile Include="Schema\TableCollection.cs" />
+    <Compile Include="SimpleDictionary.cs" />
+    <Compile Include="UnresolvableObjectException.cs" />
+    <Compile Include="Utils.cs" />
+    <Compile Include="ValueFormatter.cs" />
+    <Compile Include="Http\WebRequestException.cs" />
+    <Compile Include="ValueParser.cs" />
+  </ItemGroup>
+  <ItemGroup>
+    <Content Include="Resources\DataServicesAtomEntryXml.txt" />
+    <Content Include="Resources\DataServicesMetadataEntryXml.txt" />
+  </ItemGroup>
+  <ItemGroup>
+    <None Include="app.config" />
+    <None Include="packages.config" />
+  </ItemGroup>
+  <ItemGroup>
+    <Reference Include="Microsoft.Threading.Tasks">
+      <HintPath>..\Solutions\packages\Microsoft.Bcl.Async.1.0.165\lib\portable-net40+sl4+win8+wp71\Microsoft.Threading.Tasks.dll</HintPath>
+    </Reference>
+    <Reference Include="Microsoft.Threading.Tasks.Extensions">
+      <HintPath>..\Solutions\packages\Microsoft.Bcl.Async.1.0.165\lib\portable-net40+sl4+win8+wp71\Microsoft.Threading.Tasks.Extensions.dll</HintPath>
+    </Reference>
+    <Reference Include="System.IO">
+      <HintPath>..\Solutions\packages\Microsoft.Bcl.1.1.6\lib\portable-net40+sl5+win8+wp8\System.IO.dll</HintPath>
+    </Reference>
+    <Reference Include="System.Net.Http">
+      <HintPath>..\Solutions\packages\Microsoft.Net.Http.2.2.18\lib\portable-net40+sl4+win8+wp71\System.Net.Http.dll</HintPath>
+    </Reference>
+    <Reference Include="System.Net.Http.Extensions">
+      <HintPath>..\Solutions\packages\Microsoft.Net.Http.2.2.18\lib\portable-net40+sl4+win8+wp71\System.Net.Http.Extensions.dll</HintPath>
+    </Reference>
+    <Reference Include="System.Net.Http.Primitives">
+      <HintPath>..\Solutions\packages\Microsoft.Net.Http.2.2.18\lib\portable-net40+sl4+win8+wp71\System.Net.Http.Primitives.dll</HintPath>
+    </Reference>
+    <Reference Include="System.Runtime">
+      <HintPath>..\Solutions\packages\Microsoft.Bcl.1.1.6\lib\portable-net40+sl5+win8+wp8\System.Runtime.dll</HintPath>
+    </Reference>
+    <Reference Include="System.Threading.Tasks">
+      <HintPath>..\Solutions\packages\Microsoft.Bcl.1.1.6\lib\portable-net40+sl5+win8+wp8\System.Threading.Tasks.dll</HintPath>
+    </Reference>
+  </ItemGroup>
+  <Import Project="$(MSBuildExtensionsPath32)\Microsoft\Portable\$(TargetFrameworkVersion)\Microsoft.Portable.CSharp.targets" />
+  <Import Project="$(SolutionDir)\.nuget\nuget.targets" />
+  <Import Project="..\Solutions\packages\Microsoft.Bcl.Build.1.0.13\tools\Microsoft.Bcl.Build.targets" Condition="Exists('..\Solutions\packages\Microsoft.Bcl.Build.1.0.13\tools\Microsoft.Bcl.Build.targets')" />
+  <Target Name="EnsureBclBuildImported" BeforeTargets="BeforeBuild" Condition="'$(BclBuildImported)' == ''">
+    <Error Condition="!Exists('..\Solutions\packages\Microsoft.Bcl.Build.1.0.13\tools\Microsoft.Bcl.Build.targets')" Text="This project references NuGet package(s) that are missing on this computer. Enable NuGet Package Restore to download them.  For more information, see http://go.microsoft.com/fwlink/?LinkID=317567." HelpKeyword="BCLBUILD2001" />
+    <Error Condition="Exists('..\Solutions\packages\Microsoft.Bcl.Build.1.0.13\tools\Microsoft.Bcl.Build.targets')" Text="The build restored NuGet packages. Build the project again to include these packages in the build. For more information, see http://go.microsoft.com/fwlink/?LinkID=317568." HelpKeyword="BCLBUILD2002" />
+  </Target>
+  <!-- To modify your build process, add your task inside one of the targets below and uncomment it. 
+       Other similar extension points exist, see Microsoft.Common.targets.
+  <Target Name="BeforeBuild">
+  </Target>
+  <Target Name="AfterBuild">
+  </Target>
+  -->
 </Project>