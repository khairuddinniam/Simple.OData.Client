using System;
using System.Collections.Generic;
using System.Linq;
using System.Linq.Expressions;
using Simple.OData.Client.Extensions;

namespace Simple.OData.Client
{
    // ALthough ODataCommand is never instantiated directly (only via ICommand interface)
    // it's declared as public in order to resolve problem when it is used with dynamic C#
    // For the same reason ODataClientWithCommand is also declared as public
    // More: http://bloggingabout.net/blogs/vagif/archive/2013/08/05/we-need-better-interoperability-between-dynamic-and-statically-compiled-c.aspx

    public class ODataCommand : ICommand
    {
        protected ODataClientWithCommand _client;
        protected readonly ODataCommand _parent;
        protected string _collectionName;
        protected string _derivedCollectionName;
        protected string _functionName;
        protected IList<object> _keyValues;
        protected IDictionary<string, object> _namedKeyValues;
        protected IDictionary<string, object> _entryData;
        protected Dictionary<string, object> _parameters = new Dictionary<string, object>();
        protected string _filter;
        protected int _skipCount = -1;
        protected int _topCount = -1;
        protected List<string> _expandAssociations = new List<string>();
        protected List<string> _selectColumns = new List<string>();
        protected readonly List<KeyValuePair<string, bool>> _orderbyColumns = new List<KeyValuePair<string, bool>>();
        protected bool _computeCount;
        protected bool _inlineCount;
        protected string _linkName;

        internal static readonly string MetadataLiteral = "$metadata";
        internal static readonly string FilterLiteral = "$filter";
        internal static readonly string SkipLiteral = "$skip";
        internal static readonly string TopLiteral = "$top";
        internal static readonly string ExpandLiteral = "$expand";
        internal static readonly string OrderByLiteral = "$orderby";
        internal static readonly string SelectLiteral = "$select";
        internal static readonly string CountLiteral = "$count";
        internal static readonly string InlineCountLiteral = "$inlinecount";
        internal static readonly string AllPagesLiteral = "allpages";
        internal static readonly string BatchLiteral = "$batch";
        internal static readonly string ResultLiteral = "__result";
        internal static readonly string ResourceTypeLiteral = "__resourcetype";

        public ODataCommand(ODataClientWithCommand client, ODataCommand parent)
        {
            _client = client;
            _parent = parent;
        }

        internal ODataCommand(ODataCommand ancestor)
        {
            _client = ancestor._client;
            _parent = ancestor._parent;
            _collectionName = ancestor._collectionName;
            _derivedCollectionName = ancestor._derivedCollectionName;
            _functionName = ancestor._functionName;
            _keyValues = ancestor._keyValues;
            _namedKeyValues = ancestor._namedKeyValues;
            _entryData = ancestor._entryData;
            _parameters = ancestor._parameters;
            _filter = ancestor._filter;
            _skipCount = ancestor._skipCount;
            _topCount = ancestor._topCount;
            _expandAssociations = ancestor._expandAssociations;
            _selectColumns = ancestor._selectColumns;
            _orderbyColumns = ancestor._orderbyColumns;
            _computeCount = ancestor._computeCount;
            _inlineCount = ancestor._inlineCount;
            _linkName = ancestor._linkName;
        }

        private Table Table
        {
            get
            {
                if (!string.IsNullOrEmpty(_collectionName))
                {
                    var table = _client.Schema.FindTable(_collectionName);
                    return string.IsNullOrEmpty(_derivedCollectionName)
                               ? table
                               : table.FindDerivedTable(_derivedCollectionName);
                }
                else if (!string.IsNullOrEmpty(_linkName))
                {
                    return _client.Schema.FindTable(_parent.Table.FindAssociation(_linkName).ReferenceTableName);
                }
                else
                {
                    return null;
                }
            }
        }

        public IClientWithCommand For(string collectionName)
        {
            var items = collectionName.Split('/');
            if (items.Count() > 1)
            {
                _collectionName = items[0];
                _derivedCollectionName = items[1];
            }
            else
            {
                _collectionName = collectionName;
            }
            return _client;
        }

        public IClientWithCommand As(string derivedCollectionName)
        {
            _derivedCollectionName = derivedCollectionName;
            return _client;
        }

        public IClientWithCommand Link(string linkName)
        {
            _linkName = linkName;
            return _client;
        }

        public IClientWithCommand Key(params object[] key)
        {
            _keyValues = key.ToList();
            return _client;
        }

        public IClientWithCommand Key(IEnumerable<object> key)
        {
            _keyValues = key.ToList();
            return _client;
        }

        public IClientWithCommand Key(IDictionary<string, object> key)
        {
            _namedKeyValues = key;
            return _client;
        }

        public IClientWithCommand Filter(string filter)
        {
            _filter = filter;
            return _client;
        }

        public IClientWithCommand Filter(FilterExpression expression)
        {
            _namedKeyValues = TryInterpretFilterExpressionAsKey(expression);
            if (_namedKeyValues == null)
            {
                _filter = expression.Format(_client, this.Table);
            }
            else
            {
                _topCount = -1;
            }
            return _client;
        }

        public IClientWithCommand Skip(int count)
        {
            _skipCount = count;
            return _client;
        }

        public IClientWithCommand Top(int count)
        {
            if (!HasKey)
            {
                _topCount = count;
            }
            else if (count != 1)
            {
                throw new InvalidOperationException("Top count may only be assigned to 1 when key is assigned");
            }
            return _client;
        }

        public IClientWithCommand Expand(IEnumerable<string> associations)
        {
            _expandAssociations = associations.ToList();
            return _client;
        }

        public IClientWithCommand Expand(params string[] associations)
        {
            _expandAssociations = associations.ToList();
            return _client;
        }

        public IClientWithCommand Select(IEnumerable<string> columns)
        {
            _selectColumns = columns.ToList();
            return _client;
        }

        public IClientWithCommand Select(params string[] columns)
        {
            _selectColumns = columns.ToList();
            return _client;
        }

<<<<<<< HEAD
        public IClientWithCommand Select(FilterExpression expression)
        {
            throw new NotImplementedException();
        }

        public IClientWithCommand Select<T>(Expression<Func<T, object>> expression)
        {
            return Select(ExtractColumnNames(expression));
        }

=======
>>>>>>> 7a362da3
        public IClientWithCommand OrderBy(IEnumerable<KeyValuePair<string, bool>> columns)
        {
            _orderbyColumns.AddRange(columns);
            return _client;
        }

        public IClientWithCommand OrderBy(params string[] columns)
        {
            return OrderBy(columns.Select(x => new KeyValuePair<string, bool>(x, false)));
        }

        public IClientWithCommand OrderByDescending(params string[] columns)
        {
            return OrderBy(columns.Select(x => new KeyValuePair<string, bool>(x, true)));
        }

        public IClientWithCommand Count()
        {
            _computeCount = true;
            return _client;
        }

        public IClientWithCommand Set(object value)
        {
            var properties = value.GetType().GetDeclaredProperties();
            var dict = new Dictionary<string, object>();
            foreach (var property in properties)
            {
                dict.Add(property.Name, property.GetValue(value, null));
            }
            _entryData = dict;
            return _client;
        }

        public IClientWithCommand Set(IDictionary<string, object> value)
        {
            _entryData = value;
            return _client;
        }

        public IClientWithCommand Function(string functionName)
        {
            _functionName = functionName;
            return _client;
        }

        public IClientWithCommand Parameters(IDictionary<string, object> parameters)
        {
            _parameters = parameters.ToDictionary();
            return _client;
        }

        public IClientWithCommand NavigateTo(string linkName)
        {
            return _client.Link(this, linkName);
        }

        public bool FilterIsKey
        {
            get
            {
                return _namedKeyValues != null;
            }
        }

        public IDictionary<string, object> FilterAsKey
        {
            get
            {
                return _namedKeyValues;
            }
        }

        public ODataCommand WithInlineCount()
        {
            _inlineCount = true;
            return this;
        }

        public override string ToString()
        {
            return Format();
        }

        internal string CollectionName
        {
            get { return _client.Schema.FindTable(_collectionName).ActualName; }
        }

        internal bool HasKey
        {
            get { return _keyValues != null && _keyValues.Count > 0 || _namedKeyValues != null && _namedKeyValues.Count > 0; }
        }

        internal bool HasFilter
        {
            get { return !string.IsNullOrEmpty(_filter); }
        }

        internal IDictionary<string, object> KeyValues
        {
            get
            {
                if (!HasKey)
                    return null;

                var keyNames = this.Table.GetKeyNames();
                var namedKeyValues = new Dictionary<string, object>();
                for (int index = 0; index < keyNames.Count; index++)
                {
                    bool found = false;
                    object keyValue = null;
                    if (_namedKeyValues != null && _namedKeyValues.Count > 0)
                    {
                        found = _namedKeyValues.TryGetValue(keyNames[index], out keyValue);
                    }
                    else if (_keyValues != null && _keyValues.Count >= index)
                    {
                        keyValue = _keyValues[index];
                        found = true;
                    }
                    if (found)
                    {
                        var value = keyValue is FilterExpression ? 
                            (keyValue as FilterExpression).Value : 
                            keyValue;
                        namedKeyValues.Add(keyNames[index], value);
                    }
                }
                return namedKeyValues;
            }
        }

        internal IDictionary<string, object> EntryData
        {
            get { return _entryData; }
        }

        internal IList<string> SelectedColumns
        {
            get { return _selectColumns; }
        }

        protected string Format()
        {
            string commandText = string.Empty;
            if (!string.IsNullOrEmpty(_collectionName))
            {
                commandText += _client.Schema.FindTable(_collectionName).ActualName;
                if (!string.IsNullOrEmpty(_derivedCollectionName))
                    commandText += "/" + string.Join(".", _client.Schema.TypesNamespace, _derivedCollectionName);
            }
            else if (!string.IsNullOrEmpty(_linkName))
            {
                commandText += _parent + "/";
                commandText += _parent.Table.FindAssociation(_linkName).ActualName;
            }
            else if (!string.IsNullOrEmpty(_functionName))
            {
                commandText += _client.Schema.FindFunction(_functionName).ActualName;
            }

            if (HasKey && HasFilter)
                throw new InvalidOperationException("Filter may not be set when key is assigned");

            if (HasKey)
                commandText += FormatKey();

            commandText += FormatClauses();

            return commandText;
        }

        protected string FormatClauses()
        {
            var text = string.Empty;
            var extraClauses = new List<string>();
            var aggregateClauses = new List<string>();

            if (_parameters.Any())
                extraClauses.Add(new ValueFormatter().Format(_parameters, "&"));

            if (HasFilter)
                extraClauses.Add(string.Format("{0}={1}", FilterLiteral, Uri.EscapeDataString(_filter)));

            if (_skipCount >= 0)
                extraClauses.Add(string.Format("{0}={1}", SkipLiteral, _skipCount));

            if (_topCount >= 0)
                extraClauses.Add(string.Format("{0}={1}", TopLiteral, _topCount));

            if (_expandAssociations.Any())
                extraClauses.Add(string.Format("{0}={1}", ExpandLiteral, string.Join(",", _expandAssociations.Select(FormatExpandItem))));

            if (_orderbyColumns.Any())
                extraClauses.Add(string.Format("{0}={1}", OrderByLiteral, string.Join(",", _orderbyColumns.Select(FormatOrderByItem))));

            if (_selectColumns.Any())
                extraClauses.Add(string.Format("{0}={1}", SelectLiteral, string.Join(",", _selectColumns.Select(FormatSelectItem))));

            if (_inlineCount)
                extraClauses.Add(string.Format("{0}={1}", InlineCountLiteral, AllPagesLiteral));

            if (_computeCount)
                aggregateClauses.Add(CountLiteral);

            if (aggregateClauses.Any())
                text += "/" + string.Join("/", aggregateClauses);

            if (extraClauses.Any())
                text += "?" + string.Join("&", extraClauses);

            return text;
        }

        protected string FormatExpandItem(string item)
        {
            return this.Table.FindAssociation(item).ActualName;
        }

        protected string FormatSelectItem(string item)
        {
            return this.Table.HasColumn(item)
                ? this.Table.FindColumn(item).ActualName
                : this.Table.FindAssociation(item).ActualName;
        }

        protected string FormatOrderByItem(KeyValuePair<string, bool> item)
        {
            return this.Table.FindColumn(item.Key) + (item.Value ? " desc" : string.Empty);
        }

        protected string FormatKey()
        {
            var namedKeyValues = this.KeyValues;
            var valueFormatter = new ValueFormatter();
            var formattedKeyValues = namedKeyValues.Count == 1 ?
                valueFormatter.Format(namedKeyValues.Values) :
                valueFormatter.Format(namedKeyValues);
            return "(" + formattedKeyValues + ")";
        }

        protected IDictionary<string, object> TryInterpretFilterExpressionAsKey(FilterExpression expression)
        {
            bool ok = false;
            IDictionary<string, object> namedKeyValues = new Dictionary<string, object>();
            if (!ReferenceEquals(expression, null))
            {
                ok = expression.ExtractEqualityComparisons(namedKeyValues);
            }
            return ok && 
                this.Table.GetKeyNames().Count == namedKeyValues.Count() && 
                this.Table.GetKeyNames().All(namedKeyValues.ContainsKey) ? namedKeyValues : null;
        }

        protected IEnumerable<string> ExtractColumnNames<T>(Expression<Func<T, object>> expression)
        {
            var lambdaExpression = Utils.CastExpressionWithTypeCheck<LambdaExpression>(expression);
            switch (lambdaExpression.Body.NodeType)
            {
                case ExpressionType.MemberAccess:
                    return new [] { (lambdaExpression.Body as MemberExpression).Member.Name };

                case ExpressionType.New:
                    var newExpression = lambdaExpression.Body as NewExpression;
                    if (newExpression.Arguments.Any(x => x.NodeType != ExpressionType.MemberAccess))
                        throw new NotSupportedException(string.Format("Not supported arguments in anonymous type creation expression {0}", expression));
                    return newExpression.Arguments.Select(x => (x as MemberExpression).Member.Name);

                default:
                    throw Utils.NotSupportedExpression(lambdaExpression.Body);
            }
        }
    }

    public class ODataCommand<T> : ODataCommand, ICommand<T>
    {
        public ODataCommand(ODataClientWithCommand<T> client, ODataCommand parent)
            : base(client, parent)
        {
        }

        internal ODataCommand(ODataCommand ancestor)
            : base(ancestor)
        {
        }

        private ODataClientWithCommand<T> CastClient
        {
            get
            {
                return _client as ODataClientWithCommand<T>;
            }
        }

        internal ODataClientWithCommand<T> Client
        {
            set { _client = value; }
        }

        public new IClientWithCommand<T> For(string collectionName = null)
        {
            base.For(collectionName ?? typeof(T).Name);
            return CastClient;
        }

        public IClientWithCommand<U> As<U>(string derivedCollectionName = null)
        {
            base.As(derivedCollectionName ?? typeof(U).Name);
            return new ODataClientWithCommand<U>(_client, this);
        }

        public IClientWithCommand<T> Filter(Expression<Func<T, bool>> expression)
        {
            base.Filter(FilterExpression.FromLinqExpression(expression.Body));
            return CastClient;
        }

        public IClientWithCommand<T> Expand(Expression<Func<T, object>> expression)
        {
            base.Expand(ExtractColumnNames(expression));
            return CastClient;
        }

        public IClientWithCommand<T> Select(Expression<Func<T, object>> expression)
        {
            base.Select(ExtractColumnNames(expression));
            return CastClient;
        }

        public IClientWithCommand<T> OrderBy(Expression<Func<T, object>> expression)
        {
            base.Select(ExtractColumnNames(expression));
            return CastClient;
        }

        public IClientWithCommand<T> OrderByDescending(Expression<Func<T, object>> expression)
        {
            base.OrderBy(ExtractColumnNames(expression).Select(x => new KeyValuePair<string, bool>(x, true)));
            return CastClient;
        }

        public IClientWithCommand<U> NavigateTo<U>(string linkName = null)
        {
            return CastClient.Link<U>(this, linkName);
        }
    }
}
<|MERGE_RESOLUTION|>--- conflicted
+++ resolved
@@ -1,567 +1,559 @@
-using System;
-using System.Collections.Generic;
-using System.Linq;
-using System.Linq.Expressions;
-using Simple.OData.Client.Extensions;
-
-namespace Simple.OData.Client
-{
-    // ALthough ODataCommand is never instantiated directly (only via ICommand interface)
-    // it's declared as public in order to resolve problem when it is used with dynamic C#
-    // For the same reason ODataClientWithCommand is also declared as public
-    // More: http://bloggingabout.net/blogs/vagif/archive/2013/08/05/we-need-better-interoperability-between-dynamic-and-statically-compiled-c.aspx
-
-    public class ODataCommand : ICommand
-    {
-        protected ODataClientWithCommand _client;
-        protected readonly ODataCommand _parent;
-        protected string _collectionName;
-        protected string _derivedCollectionName;
-        protected string _functionName;
-        protected IList<object> _keyValues;
-        protected IDictionary<string, object> _namedKeyValues;
-        protected IDictionary<string, object> _entryData;
-        protected Dictionary<string, object> _parameters = new Dictionary<string, object>();
-        protected string _filter;
-        protected int _skipCount = -1;
-        protected int _topCount = -1;
-        protected List<string> _expandAssociations = new List<string>();
-        protected List<string> _selectColumns = new List<string>();
-        protected readonly List<KeyValuePair<string, bool>> _orderbyColumns = new List<KeyValuePair<string, bool>>();
-        protected bool _computeCount;
-        protected bool _inlineCount;
-        protected string _linkName;
-
-        internal static readonly string MetadataLiteral = "$metadata";
-        internal static readonly string FilterLiteral = "$filter";
-        internal static readonly string SkipLiteral = "$skip";
-        internal static readonly string TopLiteral = "$top";
-        internal static readonly string ExpandLiteral = "$expand";
-        internal static readonly string OrderByLiteral = "$orderby";
-        internal static readonly string SelectLiteral = "$select";
-        internal static readonly string CountLiteral = "$count";
-        internal static readonly string InlineCountLiteral = "$inlinecount";
-        internal static readonly string AllPagesLiteral = "allpages";
-        internal static readonly string BatchLiteral = "$batch";
-        internal static readonly string ResultLiteral = "__result";
-        internal static readonly string ResourceTypeLiteral = "__resourcetype";
-
-        public ODataCommand(ODataClientWithCommand client, ODataCommand parent)
-        {
-            _client = client;
-            _parent = parent;
-        }
-
-        internal ODataCommand(ODataCommand ancestor)
-        {
-            _client = ancestor._client;
-            _parent = ancestor._parent;
-            _collectionName = ancestor._collectionName;
-            _derivedCollectionName = ancestor._derivedCollectionName;
-            _functionName = ancestor._functionName;
-            _keyValues = ancestor._keyValues;
-            _namedKeyValues = ancestor._namedKeyValues;
-            _entryData = ancestor._entryData;
-            _parameters = ancestor._parameters;
-            _filter = ancestor._filter;
-            _skipCount = ancestor._skipCount;
-            _topCount = ancestor._topCount;
-            _expandAssociations = ancestor._expandAssociations;
-            _selectColumns = ancestor._selectColumns;
-            _orderbyColumns = ancestor._orderbyColumns;
-            _computeCount = ancestor._computeCount;
-            _inlineCount = ancestor._inlineCount;
-            _linkName = ancestor._linkName;
-        }
-
-        private Table Table
-        {
-            get
-            {
-                if (!string.IsNullOrEmpty(_collectionName))
-                {
-                    var table = _client.Schema.FindTable(_collectionName);
-                    return string.IsNullOrEmpty(_derivedCollectionName)
-                               ? table
-                               : table.FindDerivedTable(_derivedCollectionName);
-                }
-                else if (!string.IsNullOrEmpty(_linkName))
-                {
-                    return _client.Schema.FindTable(_parent.Table.FindAssociation(_linkName).ReferenceTableName);
-                }
-                else
-                {
-                    return null;
-                }
-            }
-        }
-
-        public IClientWithCommand For(string collectionName)
-        {
-            var items = collectionName.Split('/');
-            if (items.Count() > 1)
-            {
-                _collectionName = items[0];
-                _derivedCollectionName = items[1];
-            }
-            else
-            {
-                _collectionName = collectionName;
-            }
-            return _client;
-        }
-
-        public IClientWithCommand As(string derivedCollectionName)
-        {
-            _derivedCollectionName = derivedCollectionName;
-            return _client;
-        }
-
-        public IClientWithCommand Link(string linkName)
-        {
-            _linkName = linkName;
-            return _client;
-        }
-
-        public IClientWithCommand Key(params object[] key)
-        {
-            _keyValues = key.ToList();
-            return _client;
-        }
-
-        public IClientWithCommand Key(IEnumerable<object> key)
-        {
-            _keyValues = key.ToList();
-            return _client;
-        }
-
-        public IClientWithCommand Key(IDictionary<string, object> key)
-        {
-            _namedKeyValues = key;
-            return _client;
-        }
-
-        public IClientWithCommand Filter(string filter)
-        {
-            _filter = filter;
-            return _client;
-        }
-
-        public IClientWithCommand Filter(FilterExpression expression)
-        {
-            _namedKeyValues = TryInterpretFilterExpressionAsKey(expression);
-            if (_namedKeyValues == null)
-            {
-                _filter = expression.Format(_client, this.Table);
-            }
-            else
-            {
-                _topCount = -1;
-            }
-            return _client;
-        }
-
-        public IClientWithCommand Skip(int count)
-        {
-            _skipCount = count;
-            return _client;
-        }
-
-        public IClientWithCommand Top(int count)
-        {
-            if (!HasKey)
-            {
-                _topCount = count;
-            }
-            else if (count != 1)
-            {
-                throw new InvalidOperationException("Top count may only be assigned to 1 when key is assigned");
-            }
-            return _client;
-        }
-
-        public IClientWithCommand Expand(IEnumerable<string> associations)
-        {
-            _expandAssociations = associations.ToList();
-            return _client;
-        }
-
-        public IClientWithCommand Expand(params string[] associations)
-        {
-            _expandAssociations = associations.ToList();
-            return _client;
-        }
-
-        public IClientWithCommand Select(IEnumerable<string> columns)
-        {
-            _selectColumns = columns.ToList();
-            return _client;
-        }
-
-        public IClientWithCommand Select(params string[] columns)
-        {
-            _selectColumns = columns.ToList();
-            return _client;
-        }
-
-<<<<<<< HEAD
-        public IClientWithCommand Select(FilterExpression expression)
-        {
-            throw new NotImplementedException();
-        }
-
-        public IClientWithCommand Select<T>(Expression<Func<T, object>> expression)
-        {
-            return Select(ExtractColumnNames(expression));
-        }
-
-=======
->>>>>>> 7a362da3
-        public IClientWithCommand OrderBy(IEnumerable<KeyValuePair<string, bool>> columns)
-        {
-            _orderbyColumns.AddRange(columns);
-            return _client;
-        }
-
-        public IClientWithCommand OrderBy(params string[] columns)
-        {
-            return OrderBy(columns.Select(x => new KeyValuePair<string, bool>(x, false)));
-        }
-
-        public IClientWithCommand OrderByDescending(params string[] columns)
-        {
-            return OrderBy(columns.Select(x => new KeyValuePair<string, bool>(x, true)));
-        }
-
-        public IClientWithCommand Count()
-        {
-            _computeCount = true;
-            return _client;
-        }
-
-        public IClientWithCommand Set(object value)
-        {
-            var properties = value.GetType().GetDeclaredProperties();
-            var dict = new Dictionary<string, object>();
-            foreach (var property in properties)
-            {
-                dict.Add(property.Name, property.GetValue(value, null));
-            }
-            _entryData = dict;
-            return _client;
-        }
-
-        public IClientWithCommand Set(IDictionary<string, object> value)
-        {
-            _entryData = value;
-            return _client;
-        }
-
-        public IClientWithCommand Function(string functionName)
-        {
-            _functionName = functionName;
-            return _client;
-        }
-
-        public IClientWithCommand Parameters(IDictionary<string, object> parameters)
-        {
-            _parameters = parameters.ToDictionary();
-            return _client;
-        }
-
-        public IClientWithCommand NavigateTo(string linkName)
-        {
-            return _client.Link(this, linkName);
-        }
-
-        public bool FilterIsKey
-        {
-            get
-            {
-                return _namedKeyValues != null;
-            }
-        }
-
-        public IDictionary<string, object> FilterAsKey
-        {
-            get
-            {
-                return _namedKeyValues;
-            }
-        }
-
-        public ODataCommand WithInlineCount()
-        {
-            _inlineCount = true;
-            return this;
-        }
-
-        public override string ToString()
-        {
-            return Format();
-        }
-
-        internal string CollectionName
-        {
-            get { return _client.Schema.FindTable(_collectionName).ActualName; }
-        }
-
-        internal bool HasKey
-        {
-            get { return _keyValues != null && _keyValues.Count > 0 || _namedKeyValues != null && _namedKeyValues.Count > 0; }
-        }
-
-        internal bool HasFilter
-        {
-            get { return !string.IsNullOrEmpty(_filter); }
-        }
-
-        internal IDictionary<string, object> KeyValues
-        {
-            get
-            {
-                if (!HasKey)
-                    return null;
-
-                var keyNames = this.Table.GetKeyNames();
-                var namedKeyValues = new Dictionary<string, object>();
-                for (int index = 0; index < keyNames.Count; index++)
-                {
-                    bool found = false;
-                    object keyValue = null;
-                    if (_namedKeyValues != null && _namedKeyValues.Count > 0)
-                    {
-                        found = _namedKeyValues.TryGetValue(keyNames[index], out keyValue);
-                    }
-                    else if (_keyValues != null && _keyValues.Count >= index)
-                    {
-                        keyValue = _keyValues[index];
-                        found = true;
-                    }
-                    if (found)
-                    {
-                        var value = keyValue is FilterExpression ? 
-                            (keyValue as FilterExpression).Value : 
-                            keyValue;
-                        namedKeyValues.Add(keyNames[index], value);
-                    }
-                }
-                return namedKeyValues;
-            }
-        }
-
-        internal IDictionary<string, object> EntryData
-        {
-            get { return _entryData; }
-        }
-
-        internal IList<string> SelectedColumns
-        {
-            get { return _selectColumns; }
-        }
-
-        protected string Format()
-        {
-            string commandText = string.Empty;
-            if (!string.IsNullOrEmpty(_collectionName))
-            {
-                commandText += _client.Schema.FindTable(_collectionName).ActualName;
-                if (!string.IsNullOrEmpty(_derivedCollectionName))
-                    commandText += "/" + string.Join(".", _client.Schema.TypesNamespace, _derivedCollectionName);
-            }
-            else if (!string.IsNullOrEmpty(_linkName))
-            {
-                commandText += _parent + "/";
-                commandText += _parent.Table.FindAssociation(_linkName).ActualName;
-            }
-            else if (!string.IsNullOrEmpty(_functionName))
-            {
-                commandText += _client.Schema.FindFunction(_functionName).ActualName;
-            }
-
-            if (HasKey && HasFilter)
-                throw new InvalidOperationException("Filter may not be set when key is assigned");
-
-            if (HasKey)
-                commandText += FormatKey();
-
-            commandText += FormatClauses();
-
-            return commandText;
-        }
-
-        protected string FormatClauses()
-        {
-            var text = string.Empty;
-            var extraClauses = new List<string>();
-            var aggregateClauses = new List<string>();
-
-            if (_parameters.Any())
-                extraClauses.Add(new ValueFormatter().Format(_parameters, "&"));
-
-            if (HasFilter)
-                extraClauses.Add(string.Format("{0}={1}", FilterLiteral, Uri.EscapeDataString(_filter)));
-
-            if (_skipCount >= 0)
-                extraClauses.Add(string.Format("{0}={1}", SkipLiteral, _skipCount));
-
-            if (_topCount >= 0)
-                extraClauses.Add(string.Format("{0}={1}", TopLiteral, _topCount));
-
-            if (_expandAssociations.Any())
-                extraClauses.Add(string.Format("{0}={1}", ExpandLiteral, string.Join(",", _expandAssociations.Select(FormatExpandItem))));
-
-            if (_orderbyColumns.Any())
-                extraClauses.Add(string.Format("{0}={1}", OrderByLiteral, string.Join(",", _orderbyColumns.Select(FormatOrderByItem))));
-
-            if (_selectColumns.Any())
-                extraClauses.Add(string.Format("{0}={1}", SelectLiteral, string.Join(",", _selectColumns.Select(FormatSelectItem))));
-
-            if (_inlineCount)
-                extraClauses.Add(string.Format("{0}={1}", InlineCountLiteral, AllPagesLiteral));
-
-            if (_computeCount)
-                aggregateClauses.Add(CountLiteral);
-
-            if (aggregateClauses.Any())
-                text += "/" + string.Join("/", aggregateClauses);
-
-            if (extraClauses.Any())
-                text += "?" + string.Join("&", extraClauses);
-
-            return text;
-        }
-
-        protected string FormatExpandItem(string item)
-        {
-            return this.Table.FindAssociation(item).ActualName;
-        }
-
-        protected string FormatSelectItem(string item)
-        {
-            return this.Table.HasColumn(item)
-                ? this.Table.FindColumn(item).ActualName
-                : this.Table.FindAssociation(item).ActualName;
-        }
-
-        protected string FormatOrderByItem(KeyValuePair<string, bool> item)
-        {
-            return this.Table.FindColumn(item.Key) + (item.Value ? " desc" : string.Empty);
-        }
-
-        protected string FormatKey()
-        {
-            var namedKeyValues = this.KeyValues;
-            var valueFormatter = new ValueFormatter();
-            var formattedKeyValues = namedKeyValues.Count == 1 ?
-                valueFormatter.Format(namedKeyValues.Values) :
-                valueFormatter.Format(namedKeyValues);
-            return "(" + formattedKeyValues + ")";
-        }
-
-        protected IDictionary<string, object> TryInterpretFilterExpressionAsKey(FilterExpression expression)
-        {
-            bool ok = false;
-            IDictionary<string, object> namedKeyValues = new Dictionary<string, object>();
-            if (!ReferenceEquals(expression, null))
-            {
-                ok = expression.ExtractEqualityComparisons(namedKeyValues);
-            }
-            return ok && 
-                this.Table.GetKeyNames().Count == namedKeyValues.Count() && 
-                this.Table.GetKeyNames().All(namedKeyValues.ContainsKey) ? namedKeyValues : null;
-        }
-
-        protected IEnumerable<string> ExtractColumnNames<T>(Expression<Func<T, object>> expression)
-        {
-            var lambdaExpression = Utils.CastExpressionWithTypeCheck<LambdaExpression>(expression);
-            switch (lambdaExpression.Body.NodeType)
-            {
-                case ExpressionType.MemberAccess:
-                    return new [] { (lambdaExpression.Body as MemberExpression).Member.Name };
-
-                case ExpressionType.New:
-                    var newExpression = lambdaExpression.Body as NewExpression;
-                    if (newExpression.Arguments.Any(x => x.NodeType != ExpressionType.MemberAccess))
-                        throw new NotSupportedException(string.Format("Not supported arguments in anonymous type creation expression {0}", expression));
-                    return newExpression.Arguments.Select(x => (x as MemberExpression).Member.Name);
-
-                default:
-                    throw Utils.NotSupportedExpression(lambdaExpression.Body);
-            }
-        }
-    }
-
-    public class ODataCommand<T> : ODataCommand, ICommand<T>
-    {
-        public ODataCommand(ODataClientWithCommand<T> client, ODataCommand parent)
-            : base(client, parent)
-        {
-        }
-
-        internal ODataCommand(ODataCommand ancestor)
-            : base(ancestor)
-        {
-        }
-
-        private ODataClientWithCommand<T> CastClient
-        {
-            get
-            {
-                return _client as ODataClientWithCommand<T>;
-            }
-        }
-
-        internal ODataClientWithCommand<T> Client
-        {
-            set { _client = value; }
-        }
-
-        public new IClientWithCommand<T> For(string collectionName = null)
-        {
-            base.For(collectionName ?? typeof(T).Name);
-            return CastClient;
-        }
-
-        public IClientWithCommand<U> As<U>(string derivedCollectionName = null)
-        {
-            base.As(derivedCollectionName ?? typeof(U).Name);
-            return new ODataClientWithCommand<U>(_client, this);
-        }
-
-        public IClientWithCommand<T> Filter(Expression<Func<T, bool>> expression)
-        {
-            base.Filter(FilterExpression.FromLinqExpression(expression.Body));
-            return CastClient;
-        }
-
-        public IClientWithCommand<T> Expand(Expression<Func<T, object>> expression)
-        {
-            base.Expand(ExtractColumnNames(expression));
-            return CastClient;
-        }
-
-        public IClientWithCommand<T> Select(Expression<Func<T, object>> expression)
-        {
-            base.Select(ExtractColumnNames(expression));
-            return CastClient;
-        }
-
-        public IClientWithCommand<T> OrderBy(Expression<Func<T, object>> expression)
-        {
-            base.Select(ExtractColumnNames(expression));
-            return CastClient;
-        }
-
-        public IClientWithCommand<T> OrderByDescending(Expression<Func<T, object>> expression)
-        {
-            base.OrderBy(ExtractColumnNames(expression).Select(x => new KeyValuePair<string, bool>(x, true)));
-            return CastClient;
-        }
-
-        public IClientWithCommand<U> NavigateTo<U>(string linkName = null)
-        {
-            return CastClient.Link<U>(this, linkName);
-        }
-    }
-}
+using System;
+using System.Collections.Generic;
+using System.Linq;
+using System.Linq.Expressions;
+using Simple.OData.Client.Extensions;
+
+namespace Simple.OData.Client
+{
+    // ALthough ODataCommand is never instantiated directly (only via ICommand interface)
+    // it's declared as public in order to resolve problem when it is used with dynamic C#
+    // For the same reason ODataClientWithCommand is also declared as public
+    // More: http://bloggingabout.net/blogs/vagif/archive/2013/08/05/we-need-better-interoperability-between-dynamic-and-statically-compiled-c.aspx
+
+    public class ODataCommand : ICommand
+    {
+        protected ODataClientWithCommand _client;
+        protected readonly ODataCommand _parent;
+        protected string _collectionName;
+        protected string _derivedCollectionName;
+        protected string _functionName;
+        protected IList<object> _keyValues;
+        protected IDictionary<string, object> _namedKeyValues;
+        protected IDictionary<string, object> _entryData;
+        protected Dictionary<string, object> _parameters = new Dictionary<string, object>();
+        protected string _filter;
+        protected int _skipCount = -1;
+        protected int _topCount = -1;
+        protected List<string> _expandAssociations = new List<string>();
+        protected List<string> _selectColumns = new List<string>();
+        protected readonly List<KeyValuePair<string, bool>> _orderbyColumns = new List<KeyValuePair<string, bool>>();
+        protected bool _computeCount;
+        protected bool _inlineCount;
+        protected string _linkName;
+
+        internal static readonly string MetadataLiteral = "$metadata";
+        internal static readonly string FilterLiteral = "$filter";
+        internal static readonly string SkipLiteral = "$skip";
+        internal static readonly string TopLiteral = "$top";
+        internal static readonly string ExpandLiteral = "$expand";
+        internal static readonly string OrderByLiteral = "$orderby";
+        internal static readonly string SelectLiteral = "$select";
+        internal static readonly string CountLiteral = "$count";
+        internal static readonly string InlineCountLiteral = "$inlinecount";
+        internal static readonly string AllPagesLiteral = "allpages";
+        internal static readonly string BatchLiteral = "$batch";
+        internal static readonly string ResultLiteral = "__result";
+        internal static readonly string ResourceTypeLiteral = "__resourcetype";
+
+        public ODataCommand(ODataClientWithCommand client, ODataCommand parent)
+        {
+            _client = client;
+            _parent = parent;
+        }
+
+        internal ODataCommand(ODataCommand ancestor)
+        {
+            _client = ancestor._client;
+            _parent = ancestor._parent;
+            _collectionName = ancestor._collectionName;
+            _derivedCollectionName = ancestor._derivedCollectionName;
+            _functionName = ancestor._functionName;
+            _keyValues = ancestor._keyValues;
+            _namedKeyValues = ancestor._namedKeyValues;
+            _entryData = ancestor._entryData;
+            _parameters = ancestor._parameters;
+            _filter = ancestor._filter;
+            _skipCount = ancestor._skipCount;
+            _topCount = ancestor._topCount;
+            _expandAssociations = ancestor._expandAssociations;
+            _selectColumns = ancestor._selectColumns;
+            _orderbyColumns = ancestor._orderbyColumns;
+            _computeCount = ancestor._computeCount;
+            _inlineCount = ancestor._inlineCount;
+            _linkName = ancestor._linkName;
+        }
+
+        private Table Table
+        {
+            get
+            {
+                if (!string.IsNullOrEmpty(_collectionName))
+                {
+                    var table = _client.Schema.FindTable(_collectionName);
+                    return string.IsNullOrEmpty(_derivedCollectionName)
+                               ? table
+                               : table.FindDerivedTable(_derivedCollectionName);
+                }
+                else if (!string.IsNullOrEmpty(_linkName))
+                {
+                    return _client.Schema.FindTable(_parent.Table.FindAssociation(_linkName).ReferenceTableName);
+                }
+                else
+                {
+                    return null;
+                }
+            }
+        }
+
+        public IClientWithCommand For(string collectionName)
+        {
+            var items = collectionName.Split('/');
+            if (items.Count() > 1)
+            {
+                _collectionName = items[0];
+                _derivedCollectionName = items[1];
+            }
+            else
+            {
+                _collectionName = collectionName;
+            }
+            return _client;
+        }
+
+        public IClientWithCommand As(string derivedCollectionName)
+        {
+            _derivedCollectionName = derivedCollectionName;
+            return _client;
+        }
+
+        public IClientWithCommand Link(string linkName)
+        {
+            _linkName = linkName;
+            return _client;
+        }
+
+        public IClientWithCommand Key(params object[] key)
+        {
+            _keyValues = key.ToList();
+            return _client;
+        }
+
+        public IClientWithCommand Key(IEnumerable<object> key)
+        {
+            _keyValues = key.ToList();
+            return _client;
+        }
+
+        public IClientWithCommand Key(IDictionary<string, object> key)
+        {
+            _namedKeyValues = key;
+            return _client;
+        }
+
+        public IClientWithCommand Filter(string filter)
+        {
+            _filter = filter;
+            return _client;
+        }
+
+        public IClientWithCommand Filter(FilterExpression expression)
+        {
+            _namedKeyValues = TryInterpretFilterExpressionAsKey(expression);
+            if (_namedKeyValues == null)
+            {
+                _filter = expression.Format(_client, this.Table);
+            }
+            else
+            {
+                _topCount = -1;
+            }
+            return _client;
+        }
+
+        public IClientWithCommand Skip(int count)
+        {
+            _skipCount = count;
+            return _client;
+        }
+
+        public IClientWithCommand Top(int count)
+        {
+            if (!HasKey)
+            {
+                _topCount = count;
+            }
+            else if (count != 1)
+            {
+                throw new InvalidOperationException("Top count may only be assigned to 1 when key is assigned");
+            }
+            return _client;
+        }
+
+        public IClientWithCommand Expand(IEnumerable<string> associations)
+        {
+            _expandAssociations = associations.ToList();
+            return _client;
+        }
+
+        public IClientWithCommand Expand(params string[] associations)
+        {
+            _expandAssociations = associations.ToList();
+            return _client;
+        }
+
+        public IClientWithCommand Select(IEnumerable<string> columns)
+        {
+            _selectColumns = columns.ToList();
+            return _client;
+        }
+
+        public IClientWithCommand Select(params string[] columns)
+        {
+            _selectColumns = columns.ToList();
+            return _client;
+        }
+
+        public IClientWithCommand Select(FilterExpression expression)
+        {
+            throw new NotImplementedException();
+        }
+
+        public IClientWithCommand OrderBy(IEnumerable<KeyValuePair<string, bool>> columns)
+        {
+            _orderbyColumns.AddRange(columns);
+            return _client;
+        }
+
+        public IClientWithCommand OrderBy(params string[] columns)
+        {
+            return OrderBy(columns.Select(x => new KeyValuePair<string, bool>(x, false)));
+        }
+
+        public IClientWithCommand OrderByDescending(params string[] columns)
+        {
+            return OrderBy(columns.Select(x => new KeyValuePair<string, bool>(x, true)));
+        }
+
+        public IClientWithCommand Count()
+        {
+            _computeCount = true;
+            return _client;
+        }
+
+        public IClientWithCommand Set(object value)
+        {
+            var properties = value.GetType().GetDeclaredProperties();
+            var dict = new Dictionary<string, object>();
+            foreach (var property in properties)
+            {
+                dict.Add(property.Name, property.GetValue(value, null));
+            }
+            _entryData = dict;
+            return _client;
+        }
+
+        public IClientWithCommand Set(IDictionary<string, object> value)
+        {
+            _entryData = value;
+            return _client;
+        }
+
+        public IClientWithCommand Function(string functionName)
+        {
+            _functionName = functionName;
+            return _client;
+        }
+
+        public IClientWithCommand Parameters(IDictionary<string, object> parameters)
+        {
+            _parameters = parameters.ToDictionary();
+            return _client;
+        }
+
+        public IClientWithCommand NavigateTo(string linkName)
+        {
+            return _client.Link(this, linkName);
+        }
+
+        public bool FilterIsKey
+        {
+            get
+            {
+                return _namedKeyValues != null;
+            }
+        }
+
+        public IDictionary<string, object> FilterAsKey
+        {
+            get
+            {
+                return _namedKeyValues;
+            }
+        }
+
+        public ODataCommand WithInlineCount()
+        {
+            _inlineCount = true;
+            return this;
+        }
+
+        public override string ToString()
+        {
+            return Format();
+        }
+
+        internal string CollectionName
+        {
+            get { return _client.Schema.FindTable(_collectionName).ActualName; }
+        }
+
+        internal bool HasKey
+        {
+            get { return _keyValues != null && _keyValues.Count > 0 || _namedKeyValues != null && _namedKeyValues.Count > 0; }
+        }
+
+        internal bool HasFilter
+        {
+            get { return !string.IsNullOrEmpty(_filter); }
+        }
+
+        internal IDictionary<string, object> KeyValues
+        {
+            get
+            {
+                if (!HasKey)
+                    return null;
+
+                var keyNames = this.Table.GetKeyNames();
+                var namedKeyValues = new Dictionary<string, object>();
+                for (int index = 0; index < keyNames.Count; index++)
+                {
+                    bool found = false;
+                    object keyValue = null;
+                    if (_namedKeyValues != null && _namedKeyValues.Count > 0)
+                    {
+                        found = _namedKeyValues.TryGetValue(keyNames[index], out keyValue);
+                    }
+                    else if (_keyValues != null && _keyValues.Count >= index)
+                    {
+                        keyValue = _keyValues[index];
+                        found = true;
+                    }
+                    if (found)
+                    {
+                        var value = keyValue is FilterExpression ? 
+                            (keyValue as FilterExpression).Value : 
+                            keyValue;
+                        namedKeyValues.Add(keyNames[index], value);
+                    }
+                }
+                return namedKeyValues;
+            }
+        }
+
+        internal IDictionary<string, object> EntryData
+        {
+            get { return _entryData; }
+        }
+
+        internal IList<string> SelectedColumns
+        {
+            get { return _selectColumns; }
+        }
+
+        protected string Format()
+        {
+            string commandText = string.Empty;
+            if (!string.IsNullOrEmpty(_collectionName))
+            {
+                commandText += _client.Schema.FindTable(_collectionName).ActualName;
+                if (!string.IsNullOrEmpty(_derivedCollectionName))
+                    commandText += "/" + string.Join(".", _client.Schema.TypesNamespace, _derivedCollectionName);
+            }
+            else if (!string.IsNullOrEmpty(_linkName))
+            {
+                commandText += _parent + "/";
+                commandText += _parent.Table.FindAssociation(_linkName).ActualName;
+            }
+            else if (!string.IsNullOrEmpty(_functionName))
+            {
+                commandText += _client.Schema.FindFunction(_functionName).ActualName;
+            }
+
+            if (HasKey && HasFilter)
+                throw new InvalidOperationException("Filter may not be set when key is assigned");
+
+            if (HasKey)
+                commandText += FormatKey();
+
+            commandText += FormatClauses();
+
+            return commandText;
+        }
+
+        protected string FormatClauses()
+        {
+            var text = string.Empty;
+            var extraClauses = new List<string>();
+            var aggregateClauses = new List<string>();
+
+            if (_parameters.Any())
+                extraClauses.Add(new ValueFormatter().Format(_parameters, "&"));
+
+            if (HasFilter)
+                extraClauses.Add(string.Format("{0}={1}", FilterLiteral, Uri.EscapeDataString(_filter)));
+
+            if (_skipCount >= 0)
+                extraClauses.Add(string.Format("{0}={1}", SkipLiteral, _skipCount));
+
+            if (_topCount >= 0)
+                extraClauses.Add(string.Format("{0}={1}", TopLiteral, _topCount));
+
+            if (_expandAssociations.Any())
+                extraClauses.Add(string.Format("{0}={1}", ExpandLiteral, string.Join(",", _expandAssociations.Select(FormatExpandItem))));
+
+            if (_orderbyColumns.Any())
+                extraClauses.Add(string.Format("{0}={1}", OrderByLiteral, string.Join(",", _orderbyColumns.Select(FormatOrderByItem))));
+
+            if (_selectColumns.Any())
+                extraClauses.Add(string.Format("{0}={1}", SelectLiteral, string.Join(",", _selectColumns.Select(FormatSelectItem))));
+
+            if (_inlineCount)
+                extraClauses.Add(string.Format("{0}={1}", InlineCountLiteral, AllPagesLiteral));
+
+            if (_computeCount)
+                aggregateClauses.Add(CountLiteral);
+
+            if (aggregateClauses.Any())
+                text += "/" + string.Join("/", aggregateClauses);
+
+            if (extraClauses.Any())
+                text += "?" + string.Join("&", extraClauses);
+
+            return text;
+        }
+
+        protected string FormatExpandItem(string item)
+        {
+            return this.Table.FindAssociation(item).ActualName;
+        }
+
+        protected string FormatSelectItem(string item)
+        {
+            return this.Table.HasColumn(item)
+                ? this.Table.FindColumn(item).ActualName
+                : this.Table.FindAssociation(item).ActualName;
+        }
+
+        protected string FormatOrderByItem(KeyValuePair<string, bool> item)
+        {
+            return this.Table.FindColumn(item.Key) + (item.Value ? " desc" : string.Empty);
+        }
+
+        protected string FormatKey()
+        {
+            var namedKeyValues = this.KeyValues;
+            var valueFormatter = new ValueFormatter();
+            var formattedKeyValues = namedKeyValues.Count == 1 ?
+                valueFormatter.Format(namedKeyValues.Values) :
+                valueFormatter.Format(namedKeyValues);
+            return "(" + formattedKeyValues + ")";
+        }
+
+        protected IDictionary<string, object> TryInterpretFilterExpressionAsKey(FilterExpression expression)
+        {
+            bool ok = false;
+            IDictionary<string, object> namedKeyValues = new Dictionary<string, object>();
+            if (!ReferenceEquals(expression, null))
+            {
+                ok = expression.ExtractEqualityComparisons(namedKeyValues);
+            }
+            return ok && 
+                this.Table.GetKeyNames().Count == namedKeyValues.Count() && 
+                this.Table.GetKeyNames().All(namedKeyValues.ContainsKey) ? namedKeyValues : null;
+        }
+
+        protected IEnumerable<string> ExtractColumnNames<T>(Expression<Func<T, object>> expression)
+        {
+            var lambdaExpression = Utils.CastExpressionWithTypeCheck<LambdaExpression>(expression);
+            switch (lambdaExpression.Body.NodeType)
+            {
+                case ExpressionType.MemberAccess:
+                    return new [] { (lambdaExpression.Body as MemberExpression).Member.Name };
+
+                case ExpressionType.New:
+                    var newExpression = lambdaExpression.Body as NewExpression;
+                    if (newExpression.Arguments.Any(x => x.NodeType != ExpressionType.MemberAccess))
+                        throw new NotSupportedException(string.Format("Not supported arguments in anonymous type creation expression {0}", expression));
+                    return newExpression.Arguments.Select(x => (x as MemberExpression).Member.Name);
+
+                default:
+                    throw Utils.NotSupportedExpression(lambdaExpression.Body);
+            }
+        }
+    }
+
+    public class ODataCommand<T> : ODataCommand, ICommand<T>
+    {
+        public ODataCommand(ODataClientWithCommand<T> client, ODataCommand parent)
+            : base(client, parent)
+        {
+        }
+
+        internal ODataCommand(ODataCommand ancestor)
+            : base(ancestor)
+        {
+        }
+
+        private ODataClientWithCommand<T> CastClient
+        {
+            get
+            {
+                return _client as ODataClientWithCommand<T>;
+            }
+        }
+
+        internal ODataClientWithCommand<T> Client
+        {
+            set { _client = value; }
+        }
+
+        public new IClientWithCommand<T> For(string collectionName = null)
+        {
+            base.For(collectionName ?? typeof(T).Name);
+            return CastClient;
+        }
+
+        public IClientWithCommand<U> As<U>(string derivedCollectionName = null)
+        {
+            base.As(derivedCollectionName ?? typeof(U).Name);
+            return new ODataClientWithCommand<U>(_client, this);
+        }
+
+        public IClientWithCommand<T> Filter(Expression<Func<T, bool>> expression)
+        {
+            base.Filter(FilterExpression.FromLinqExpression(expression.Body));
+            return CastClient;
+        }
+
+        public IClientWithCommand<T> Expand(Expression<Func<T, object>> expression)
+        {
+            base.Expand(ExtractColumnNames(expression));
+            return CastClient;
+        }
+
+        public IClientWithCommand<T> Select(Expression<Func<T, object>> expression)
+        {
+            base.Select(ExtractColumnNames(expression));
+            return CastClient;
+        }
+
+        public IClientWithCommand<T> OrderBy(Expression<Func<T, object>> expression)
+        {
+            base.Select(ExtractColumnNames(expression));
+            return CastClient;
+        }
+
+        public IClientWithCommand<T> OrderByDescending(Expression<Func<T, object>> expression)
+        {
+            base.OrderBy(ExtractColumnNames(expression).Select(x => new KeyValuePair<string, bool>(x, true)));
+            return CastClient;
+        }
+
+        public IClientWithCommand<U> NavigateTo<U>(string linkName = null)
+        {
+            return CastClient.Link<U>(this, linkName);
+        }
+    }
+}