﻿using System;
using System.Collections.Generic;
using System.IO;
using System.Linq;
using System.Linq.Expressions;
using System.Reflection;
using System.Text;
using System.Threading.Tasks;
using Simple.OData.Client.Extensions;

namespace Simple.OData.Client
{
    class Utils
    {
        public static string StreamToString(Stream stream)
        {
            stream.Seek(0, SeekOrigin.Begin);
            return new StreamReader(stream).ReadToEnd();
        }

        public static Stream StringToStream(string str)
        {
            return new MemoryStream(Encoding.UTF8.GetBytes(str));
        }

        public static Stream CloneStream(Stream stream)
        {
            stream.Position = 0;
            var clonedStream = new MemoryStream();
            stream.CopyTo(clonedStream);
            return clonedStream;
        }

        public static bool NamesMatch(string actualName, string requestedName, IPluralizer pluralizer)
        {
            return actualName.Homogenize() == requestedName.Homogenize()
                   || pluralizer != null && actualName.Homogenize() == pluralizer.Singularize(requestedName).Homogenize()
                   || pluralizer != null && actualName.Homogenize() == pluralizer.Pluralize(requestedName).Homogenize();
        }

        public static T CastExpressionWithTypeCheck<T>(Expression expression) where T : Expression
        {
            var typedExpression = expression as T;
            if (typedExpression == null)
                throw NotSupportedExpression(expression);
            return typedExpression;
        }

        public static Exception NotSupportedExpression(Expression expression)
        {
            return new NotSupportedException(String.Format("Not supported expression of type {0} ({1}): {2}",
                expression.GetType(), expression.NodeType, expression));
        }

        public static IEnumerable<PropertyInfo> GetMappedProperties(Type type)
        {
            return type.GetAllProperties().Where(x => !x.IsNotMapped());
        }

        public static PropertyInfo GetMappedProperty(Type type, string propertyName)
        {
            var property = type.GetAnyProperty(propertyName);
            return property == null || property.IsNotMapped() ? null : property;
        }

<<<<<<< HEAD
=======
        public static Uri CreateAbsoluteUri(string urlBase, string relativePath)
        {
            string url = string.IsNullOrEmpty(urlBase) ? "http://" : urlBase;
            if (!url.EndsWith("/"))
                url += "/";
            return new Uri(url + relativePath);
        }

        public static bool TryConvert(object value, Type targetType, out object result)
        {
            try
            {
                if (value == null)
                {
                    if (targetType.IsValue())
                        result = Activator.CreateInstance(targetType);
                    else
                        result = null;
                }
                else if (targetType.IsEnumType() && value.GetType() == typeof(string))
                {
                    result = Enum.Parse(targetType, value.ToString(), true);
                }
                else if (targetType == typeof(DateTime) && value.GetType() == typeof(DateTimeOffset))
                {
                    result = ((DateTimeOffset) value).DateTime;
                }
                else if (targetType == typeof(DateTimeOffset) && value.GetType() == typeof(DateTime))
                {
                    result = new DateTimeOffset((DateTime)value);
                }
                else
                {
                    result = Convert.ChangeType(value, targetType, null);
                }
                return true;
            }
            catch (Exception)
            {
                result = null;
                return false;
            }
        }

>>>>>>> d66b0902
#if NET40 || SILVERLIGHT || PORTABLE_LEGACY
        public static Task<T> GetTaskFromResult<T>(T result)
        {
            return TaskEx.FromResult(result);
        }
#else
        public static Task<T> GetTaskFromResult<T>(T result)
        {
            return Task.FromResult(result);
        }
#endif
    }
}<|MERGE_RESOLUTION|>--- conflicted
+++ resolved
@@ -63,8 +63,6 @@
             return property == null || property.IsNotMapped() ? null : property;
         }
 
-<<<<<<< HEAD
-=======
         public static Uri CreateAbsoluteUri(string urlBase, string relativePath)
         {
             string url = string.IsNullOrEmpty(urlBase) ? "http://" : urlBase;
@@ -109,7 +107,6 @@
             }
         }
 
->>>>>>> d66b0902
 #if NET40 || SILVERLIGHT || PORTABLE_LEGACY
         public static Task<T> GetTaskFromResult<T>(T result)
         {
