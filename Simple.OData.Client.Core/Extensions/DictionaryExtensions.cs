﻿using System;
using System.Collections.Generic;
using System.Linq;
using System.Reflection;

namespace Simple.OData.Client.Extensions
{
    static class DictionaryExtensions
    {
        private static readonly Dictionary<Type, ConstructorInfo> _constructors = new Dictionary<Type, ConstructorInfo>();

        internal static Func<IDictionary<string, object>, ODataEntry> CreateDynamicODataEntry { get; set; }

        public static T ToObject<T>(this IDictionary<string, object> source, bool dynamicObject = false)
            where T : class
        {
            if (source == null)
                return default(T);
            if (typeof(IDictionary<string, object>).IsTypeAssignableFrom(typeof(T)))
                return source as T;
            if (typeof(T) == typeof(ODataEntry))
                return CreateODataEntry(source, dynamicObject) as T;

            return (T)ToObject(source, typeof(T), CreateInstance<T>, dynamicObject);
        }

        public static object ToObject(this IDictionary<string, object> source, Type type)
        {
            var ctor = type.GetDefaultConstructor();
            if (ctor == null && !CustomConverters.HasConverter(type))
            {
                throw new InvalidOperationException(
                    string.Format("Unable to create an instance of type {0} that does not have a default constructor.", type.Name));
            }

            return ToObject(source, type, () => ctor.Invoke(new object[] { }), false);
        }

        private static object ToObject(this IDictionary<string, object> source, Type type, Func<object> instanceFactory, bool dynamicObject)
        {
            if (source == null)
                return null;
            if (typeof(IDictionary<string, object>).IsTypeAssignableFrom(type))
                return source;
            if (type == typeof(ODataEntry))
                return CreateODataEntry(source, dynamicObject);

            if (CustomConverters.HasConverter(type))
            {
                return CustomConverters.Convert(source, type);
            }

            var instance = instanceFactory();

            Func<Type, bool> IsCompoundType = fieldOrPropertyType => 
                !fieldOrPropertyType.IsValue() && !fieldOrPropertyType.IsArray && fieldOrPropertyType != typeof(string);

            Func<Type, object, bool> IsCollectionType = (fieldOrPropertyType, itemValue) => 
                (fieldOrPropertyType.IsArray ||
                fieldOrPropertyType.IsGeneric() && 
                typeof(System.Collections.IEnumerable).IsTypeAssignableFrom(fieldOrPropertyType)) && 
                (itemValue as System.Collections.IEnumerable) != null;

            Func<Type, object, object> ConvertEnum = (fieldOrPropertyType, itemValue) =>
            {
                if (itemValue == null)
                    return null;
                var stringValue = itemValue.ToString();
                int intValue;
                if (int.TryParse(stringValue, out intValue))
                {
                    return Convert.ChangeType(intValue, fieldOrPropertyType, null);
                }
                else
                {
                    return Enum.Parse(fieldOrPropertyType, stringValue, false);
                }
            };

            Func<Type, object, object> ConvertSingle = (fieldOrPropertyType, itemValue) => 
                IsCompoundType(fieldOrPropertyType)
                ? itemValue.ToDictionary().ToObject(fieldOrPropertyType)
                : fieldOrPropertyType.IsEnumType()
                    ? ConvertEnum(fieldOrPropertyType, itemValue)
                    : itemValue;

            Func<Type, object, object> ConvertCollection = (fieldOrPropertyType, itemValue) =>
            {
                var elementType = fieldOrPropertyType.IsArray
                    ? fieldOrPropertyType.GetElementType()
                    : fieldOrPropertyType.IsGeneric() && fieldOrPropertyType.GetGenericTypeArguments().Length == 1
                        ? fieldOrPropertyType.GetGenericTypeArguments()[0]
                        : null;
                if (elementType == null)
                    return null;

                var count = (itemValue as System.Collections.IEnumerable).Cast<object>().Count();
                var arrayValue = Array.CreateInstance(elementType, count);

                count = 0;
                foreach (var item in (itemValue as System.Collections.IEnumerable))
                {
                    (arrayValue as Array).SetValue(ConvertSingle(elementType, item), count++);
                }

                if (fieldOrPropertyType.IsArray || fieldOrPropertyType.IsTypeAssignableFrom(arrayValue.GetType()))
                {
                    return arrayValue;
                }
                else
                {
                    var typedef = typeof (IEnumerable<>);
                    var enumerableType = typedef.MakeGenericType(elementType);
                    var ctor = fieldOrPropertyType.GetDeclaredConstructors().FirstOrDefault(
                        x => x.GetParameters().Length == 1 && x.GetParameters().First().ParameterType == enumerableType);
                    return ctor != null 
                        ? ctor.Invoke(new object[] { arrayValue}) 
                        : null;
                }
            };

            Func<Type, object, object> ConvertValue = (fieldOrPropertyType, itemValue) => 
                IsCollectionType(fieldOrPropertyType, itemValue)
                ? ConvertCollection(fieldOrPropertyType, itemValue)
                : ConvertSingle(fieldOrPropertyType, itemValue);

            foreach (var item in source)
            {
                if (item.Value != null)
                {
<<<<<<< HEAD
                    var property = type.GetAnyProperty(item.Key);
                    if (property == null)
                    {
                        property = type.GetAllProperties()
                            .FirstOrDefault(x => x.GetMappedName() == item.Key);
                    }
                    if (property != null && !property.IsNotMapped())
=======
                    var property = type.GetAnyProperty(item.Key) ?? 
                        type.GetAllProperties().FirstOrDefault(x => x.GetMappedName() == item.Key);

                    if (property != null && property.CanWrite && !property.IsNotMapped())
>>>>>>> d66b0902
                    {
                        property.SetValue(instance, ConvertValue(property.PropertyType, item.Value), null);
                    }
                }
            }

            return instance;
        }

        public static IDictionary<string, object> ToDictionary(this object source)
        {
            if (source == null)
                return new Dictionary<string, object>();
            if (source is IDictionary<string, object>)
                return source as IDictionary<string, object>;
            if (source is ODataEntry)
                return (Dictionary<string, object>)(source as ODataEntry);

<<<<<<< HEAD
            return source.GetType().GetAllProperties().ToDictionary
=======
            var properties = source.GetType().GetAllProperties();
            return properties.ToDictionary
>>>>>>> d66b0902
            (
                x => x.GetMappedName(),
                x => x.GetValue(source, null)
            );
        }

        private static T CreateInstance<T>()
            where T : class
        {
            ConstructorInfo ctor = null;

            if (!_constructors.TryGetValue(typeof(T), out ctor))
            {
                if (typeof(T) == typeof(IDictionary<string, object>))
                {
                    return new Dictionary<string, object>() as T;
                }
                else
                {
                    ctor = typeof(T).GetDefaultConstructor();
                    if (ctor != null)
                    {
                        lock (_constructors)
                        {
                            if (!_constructors.ContainsKey(typeof(T)))
                                _constructors.Add(typeof(T), ctor);
                        }
                    }
                }
            }

            if (ctor == null)
            {
                throw new InvalidOperationException(
                    string.Format("Unable to create an instance of type {0} that does not have a default constructor.", typeof(T).Name));
            }

            return ctor.Invoke(new object[] { }) as T;
        }

        private static ODataEntry CreateODataEntry(IDictionary<string, object> source, bool dynamicObject = false)
        {
            return dynamicObject && CreateDynamicODataEntry != null ?
                CreateDynamicODataEntry(source) :
                new ODataEntry(source);
        }
    }
}<|MERGE_RESOLUTION|>--- conflicted
+++ resolved
@@ -128,20 +128,10 @@
             {
                 if (item.Value != null)
                 {
-<<<<<<< HEAD
-                    var property = type.GetAnyProperty(item.Key);
-                    if (property == null)
-                    {
-                        property = type.GetAllProperties()
-                            .FirstOrDefault(x => x.GetMappedName() == item.Key);
-                    }
-                    if (property != null && !property.IsNotMapped())
-=======
                     var property = type.GetAnyProperty(item.Key) ?? 
                         type.GetAllProperties().FirstOrDefault(x => x.GetMappedName() == item.Key);
 
                     if (property != null && property.CanWrite && !property.IsNotMapped())
->>>>>>> d66b0902
                     {
                         property.SetValue(instance, ConvertValue(property.PropertyType, item.Value), null);
                     }
@@ -160,12 +150,8 @@
             if (source is ODataEntry)
                 return (Dictionary<string, object>)(source as ODataEntry);
 
-<<<<<<< HEAD
-            return source.GetType().GetAllProperties().ToDictionary
-=======
             var properties = source.GetType().GetAllProperties();
             return properties.ToDictionary
->>>>>>> d66b0902
             (
                 x => x.GetMappedName(),
                 x => x.GetValue(source, null)
