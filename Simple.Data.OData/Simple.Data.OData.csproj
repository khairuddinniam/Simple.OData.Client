﻿<?xml version="1.0" encoding="utf-8"?>
<Project ToolsVersion="4.0" DefaultTargets="Build" xmlns="http://schemas.microsoft.com/developer/msbuild/2003">
  <PropertyGroup>
    <Configuration Condition=" '$(Configuration)' == '' ">Debug</Configuration>
    <Platform Condition=" '$(Platform)' == '' ">AnyCPU</Platform>
    <ProductVersion>8.0.30703</ProductVersion>
    <SchemaVersion>2.0</SchemaVersion>
    <ProjectGuid>{E6EC2C3A-A7D8-41C3-ADCB-37B44F12B6F8}</ProjectGuid>
    <OutputType>Library</OutputType>
    <AppDesignerFolder>Properties</AppDesignerFolder>
    <RootNamespace>Simple.Data.OData</RootNamespace>
    <AssemblyName>Simple.Data.OData</AssemblyName>
    <TargetFrameworkVersion>v4.0</TargetFrameworkVersion>
    <FileAlignment>512</FileAlignment>
    <SolutionDir Condition="$(SolutionDir) == '' Or $(SolutionDir) == '*Undefined*'">..\</SolutionDir>
    <RestorePackages>true</RestorePackages>
  </PropertyGroup>
  <PropertyGroup Condition=" '$(Configuration)|$(Platform)' == 'Debug|AnyCPU' ">
    <DebugSymbols>true</DebugSymbols>
    <DebugType>full</DebugType>
    <Optimize>false</Optimize>
    <OutputPath>bin\Debug\</OutputPath>
    <DefineConstants>DEBUG;TRACE</DefineConstants>
    <ErrorReport>prompt</ErrorReport>
    <WarningLevel>4</WarningLevel>
  </PropertyGroup>
  <PropertyGroup Condition=" '$(Configuration)|$(Platform)' == 'Release|AnyCPU' ">
    <DebugType>pdbonly</DebugType>
    <Optimize>true</Optimize>
    <OutputPath>bin\Release\</OutputPath>
    <DefineConstants>TRACE</DefineConstants>
    <ErrorReport>prompt</ErrorReport>
    <WarningLevel>4</WarningLevel>
  </PropertyGroup>
  <ItemGroup>
    <Reference Include="Simple.Data, Version=0.19.0.0, Culture=neutral, processorArchitecture=MSIL">
      <SpecificVersion>False</SpecificVersion>
      <HintPath>..\packages\Simple.Data.Core.0.19.0.0\lib\net40\Simple.Data.dll</HintPath>
    </Reference>
    <Reference Include="Simple.OData.Client.Net40, Version=2.0.0.0, Culture=neutral, processorArchitecture=MSIL">
      <SpecificVersion>False</SpecificVersion>
<<<<<<< HEAD
      <HintPath>..\packages\Simple.OData.Client.2.0.0-rc1\lib\net40\Simple.OData.Client.Net40.dll</HintPath>
=======
      <HintPath>..\..\Simple.OData.Client\Simple.OData.Client.Net40\bin\Debug\Simple.OData.Client.Net40.dll</HintPath>
>>>>>>> 685e19a4
    </Reference>
    <Reference Include="System" />
    <Reference Include="System.ComponentModel.Composition" />
    <Reference Include="System.Core" />
    <Reference Include="System.IO">
<<<<<<< HEAD
      <HintPath>..\packages\Microsoft.Bcl.1.1.6\lib\net40\System.IO.dll</HintPath>
    </Reference>
    <Reference Include="System.Net" />
    <Reference Include="System.Runtime">
      <HintPath>..\packages\Microsoft.Bcl.1.1.6\lib\net40\System.Runtime.dll</HintPath>
    </Reference>
    <Reference Include="System.Threading.Tasks">
      <HintPath>..\packages\Microsoft.Bcl.1.1.6\lib\net40\System.Threading.Tasks.dll</HintPath>
=======
      <HintPath>..\packages\Microsoft.Bcl.1.1.3\lib\net40\System.IO.dll</HintPath>
    </Reference>
    <Reference Include="System.Net.Http, Version=2.2.18.0, Culture=neutral, PublicKeyToken=b03f5f7f11d50a3a, processorArchitecture=MSIL">
      <SpecificVersion>False</SpecificVersion>
      <HintPath>..\packages\Microsoft.Net.Http.2.2.18\lib\net40\System.Net.Http.dll</HintPath>
    </Reference>
    <Reference Include="System.Net.Http.Extensions">
      <HintPath>..\packages\Microsoft.Net.Http.2.2.18\lib\net40\System.Net.Http.Extensions.dll</HintPath>
    </Reference>
    <Reference Include="System.Net.Http.Primitives">
      <HintPath>..\packages\Microsoft.Net.Http.2.2.18\lib\net40\System.Net.Http.Primitives.dll</HintPath>
    </Reference>
    <Reference Include="System.Net.Http.WebRequest, Version=2.2.18.0, Culture=neutral, PublicKeyToken=b03f5f7f11d50a3a, processorArchitecture=MSIL">
      <SpecificVersion>False</SpecificVersion>
      <HintPath>..\packages\Microsoft.Net.Http.2.2.18\lib\net40\System.Net.Http.WebRequest.dll</HintPath>
    </Reference>
    <Reference Include="System.Runtime">
      <HintPath>..\packages\Microsoft.Bcl.1.1.3\lib\net40\System.Runtime.dll</HintPath>
    </Reference>
    <Reference Include="System.Threading.Tasks">
      <HintPath>..\packages\Microsoft.Bcl.1.1.3\lib\net40\System.Threading.Tasks.dll</HintPath>
>>>>>>> 685e19a4
    </Reference>
    <Reference Include="System.Web" />
    <Reference Include="System.Xml.Linq" />
    <Reference Include="Microsoft.CSharp" />
    <Reference Include="System.Data" />
    <Reference Include="System.Xml" />
  </ItemGroup>
  <ItemGroup>
    <Compile Include="..\CommonAssemblyInfo.cs">
      <Link>Properties\CommonAssemblyInfo.cs</Link>
    </Compile>
    <Compile Include="..\CommonAssemblyVersion.cs">
      <Link>Properties\CommonAssemblyVersion.cs</Link>
    </Compile>
    <Compile Include="ExpressionConverter.cs" />
    <Compile Include="ODataAdapterTransaction.cs" />
    <Compile Include="ODataProviderException.cs" />
    <Compile Include="ODataFeed.cs" />
    <Compile Include="ODataTableAdapterWithFunctions.cs" />
    <Compile Include="ODataTableAdapterWithTransactions.cs" />
    <Compile Include="CommandBuilder.cs" />
    <Compile Include="IDatabaseOpenerExtensions.cs" />
    <Compile Include="ODataTableAdapter.cs" />
    <Compile Include="Properties\AssemblyInfo.cs" />
    <Compile Include="QueryCommand.cs" />
  </ItemGroup>
  <ItemGroup>
<<<<<<< HEAD
    <None Include="app.config">
      <SubType>Designer</SubType>
    </None>
=======
    <None Include="app.config" />
>>>>>>> 685e19a4
    <None Include="packages.config">
      <SubType>Designer</SubType>
    </None>
    <None Include="Simple.Data.OData.nuspec">
      <SubType>Designer</SubType>
    </None>
  </ItemGroup>
  <Import Project="$(MSBuildToolsPath)\Microsoft.CSharp.targets" />
  <Import Project="$(SolutionDir)\.nuget\NuGet.targets" />
<<<<<<< HEAD
  <Import Project="..\packages\Microsoft.Bcl.Build.1.0.13\tools\Microsoft.Bcl.Build.targets" Condition="Exists('..\packages\Microsoft.Bcl.Build.1.0.13\tools\Microsoft.Bcl.Build.targets')" />
  <Target Name="EnsureBclBuildImported" BeforeTargets="BeforeBuild" Condition="'$(BclBuildImported)' == ''">
    <Error Condition="!Exists('..\packages\Microsoft.Bcl.Build.1.0.13\tools\Microsoft.Bcl.Build.targets')" Text="This project references NuGet package(s) that are missing on this computer. Enable NuGet Package Restore to download them.  For more information, see http://go.microsoft.com/fwlink/?LinkID=317567." HelpKeyword="BCLBUILD2001" />
    <Error Condition="Exists('..\packages\Microsoft.Bcl.Build.1.0.13\tools\Microsoft.Bcl.Build.targets')" Text="The build restored NuGet packages. Build the project again to include these packages in the build. For more information, see http://go.microsoft.com/fwlink/?LinkID=317568." HelpKeyword="BCLBUILD2002" />
=======
  <Import Project="..\packages\Microsoft.Bcl.Build.1.0.10\tools\Microsoft.Bcl.Build.targets" Condition="Exists('..\packages\Microsoft.Bcl.Build.1.0.10\tools\Microsoft.Bcl.Build.targets')" />
  <Target Name="EnsureBclBuildImported" BeforeTargets="BeforeBuild" Condition="'$(BclBuildImported)' == ''">
    <Error Condition="!Exists('..\packages\Microsoft.Bcl.Build.1.0.10\tools\Microsoft.Bcl.Build.targets')" Text="This project references NuGet package(s) that are missing on this computer. Enable NuGet Package Restore to download them.  For more information, see http://go.microsoft.com/fwlink/?LinkID=317567." HelpKeyword="BCLBUILD2001" />
    <Error Condition="Exists('..\packages\Microsoft.Bcl.Build.1.0.10\tools\Microsoft.Bcl.Build.targets')" Text="The build restored NuGet packages. Build the project again to include these packages in the build. For more information, see http://go.microsoft.com/fwlink/?LinkID=317568." HelpKeyword="BCLBUILD2002" />
>>>>>>> 685e19a4
  </Target>
  <!-- To modify your build process, add your task inside one of the targets below and uncomment it. 
       Other similar extension points exist, see Microsoft.Common.targets.
  <Target Name="BeforeBuild">
  </Target>
  <Target Name="AfterBuild">
  </Target>
  -->
</Project><|MERGE_RESOLUTION|>--- conflicted
+++ resolved
@@ -1,146 +1,121 @@
-﻿<?xml version="1.0" encoding="utf-8"?>
-<Project ToolsVersion="4.0" DefaultTargets="Build" xmlns="http://schemas.microsoft.com/developer/msbuild/2003">
-  <PropertyGroup>
-    <Configuration Condition=" '$(Configuration)' == '' ">Debug</Configuration>
-    <Platform Condition=" '$(Platform)' == '' ">AnyCPU</Platform>
-    <ProductVersion>8.0.30703</ProductVersion>
-    <SchemaVersion>2.0</SchemaVersion>
-    <ProjectGuid>{E6EC2C3A-A7D8-41C3-ADCB-37B44F12B6F8}</ProjectGuid>
-    <OutputType>Library</OutputType>
-    <AppDesignerFolder>Properties</AppDesignerFolder>
-    <RootNamespace>Simple.Data.OData</RootNamespace>
-    <AssemblyName>Simple.Data.OData</AssemblyName>
-    <TargetFrameworkVersion>v4.0</TargetFrameworkVersion>
-    <FileAlignment>512</FileAlignment>
-    <SolutionDir Condition="$(SolutionDir) == '' Or $(SolutionDir) == '*Undefined*'">..\</SolutionDir>
-    <RestorePackages>true</RestorePackages>
-  </PropertyGroup>
-  <PropertyGroup Condition=" '$(Configuration)|$(Platform)' == 'Debug|AnyCPU' ">
-    <DebugSymbols>true</DebugSymbols>
-    <DebugType>full</DebugType>
-    <Optimize>false</Optimize>
-    <OutputPath>bin\Debug\</OutputPath>
-    <DefineConstants>DEBUG;TRACE</DefineConstants>
-    <ErrorReport>prompt</ErrorReport>
-    <WarningLevel>4</WarningLevel>
-  </PropertyGroup>
-  <PropertyGroup Condition=" '$(Configuration)|$(Platform)' == 'Release|AnyCPU' ">
-    <DebugType>pdbonly</DebugType>
-    <Optimize>true</Optimize>
-    <OutputPath>bin\Release\</OutputPath>
-    <DefineConstants>TRACE</DefineConstants>
-    <ErrorReport>prompt</ErrorReport>
-    <WarningLevel>4</WarningLevel>
-  </PropertyGroup>
-  <ItemGroup>
-    <Reference Include="Simple.Data, Version=0.19.0.0, Culture=neutral, processorArchitecture=MSIL">
-      <SpecificVersion>False</SpecificVersion>
-      <HintPath>..\packages\Simple.Data.Core.0.19.0.0\lib\net40\Simple.Data.dll</HintPath>
-    </Reference>
-    <Reference Include="Simple.OData.Client.Net40, Version=2.0.0.0, Culture=neutral, processorArchitecture=MSIL">
-      <SpecificVersion>False</SpecificVersion>
-<<<<<<< HEAD
-      <HintPath>..\packages\Simple.OData.Client.2.0.0-rc1\lib\net40\Simple.OData.Client.Net40.dll</HintPath>
-=======
-      <HintPath>..\..\Simple.OData.Client\Simple.OData.Client.Net40\bin\Debug\Simple.OData.Client.Net40.dll</HintPath>
->>>>>>> 685e19a4
-    </Reference>
-    <Reference Include="System" />
-    <Reference Include="System.ComponentModel.Composition" />
-    <Reference Include="System.Core" />
-    <Reference Include="System.IO">
-<<<<<<< HEAD
-      <HintPath>..\packages\Microsoft.Bcl.1.1.6\lib\net40\System.IO.dll</HintPath>
-    </Reference>
-    <Reference Include="System.Net" />
-    <Reference Include="System.Runtime">
-      <HintPath>..\packages\Microsoft.Bcl.1.1.6\lib\net40\System.Runtime.dll</HintPath>
-    </Reference>
-    <Reference Include="System.Threading.Tasks">
-      <HintPath>..\packages\Microsoft.Bcl.1.1.6\lib\net40\System.Threading.Tasks.dll</HintPath>
-=======
-      <HintPath>..\packages\Microsoft.Bcl.1.1.3\lib\net40\System.IO.dll</HintPath>
-    </Reference>
-    <Reference Include="System.Net.Http, Version=2.2.18.0, Culture=neutral, PublicKeyToken=b03f5f7f11d50a3a, processorArchitecture=MSIL">
-      <SpecificVersion>False</SpecificVersion>
-      <HintPath>..\packages\Microsoft.Net.Http.2.2.18\lib\net40\System.Net.Http.dll</HintPath>
-    </Reference>
-    <Reference Include="System.Net.Http.Extensions">
-      <HintPath>..\packages\Microsoft.Net.Http.2.2.18\lib\net40\System.Net.Http.Extensions.dll</HintPath>
-    </Reference>
-    <Reference Include="System.Net.Http.Primitives">
-      <HintPath>..\packages\Microsoft.Net.Http.2.2.18\lib\net40\System.Net.Http.Primitives.dll</HintPath>
-    </Reference>
-    <Reference Include="System.Net.Http.WebRequest, Version=2.2.18.0, Culture=neutral, PublicKeyToken=b03f5f7f11d50a3a, processorArchitecture=MSIL">
-      <SpecificVersion>False</SpecificVersion>
-      <HintPath>..\packages\Microsoft.Net.Http.2.2.18\lib\net40\System.Net.Http.WebRequest.dll</HintPath>
-    </Reference>
-    <Reference Include="System.Runtime">
-      <HintPath>..\packages\Microsoft.Bcl.1.1.3\lib\net40\System.Runtime.dll</HintPath>
-    </Reference>
-    <Reference Include="System.Threading.Tasks">
-      <HintPath>..\packages\Microsoft.Bcl.1.1.3\lib\net40\System.Threading.Tasks.dll</HintPath>
->>>>>>> 685e19a4
-    </Reference>
-    <Reference Include="System.Web" />
-    <Reference Include="System.Xml.Linq" />
-    <Reference Include="Microsoft.CSharp" />
-    <Reference Include="System.Data" />
-    <Reference Include="System.Xml" />
-  </ItemGroup>
-  <ItemGroup>
-    <Compile Include="..\CommonAssemblyInfo.cs">
-      <Link>Properties\CommonAssemblyInfo.cs</Link>
-    </Compile>
-    <Compile Include="..\CommonAssemblyVersion.cs">
-      <Link>Properties\CommonAssemblyVersion.cs</Link>
-    </Compile>
-    <Compile Include="ExpressionConverter.cs" />
-    <Compile Include="ODataAdapterTransaction.cs" />
-    <Compile Include="ODataProviderException.cs" />
-    <Compile Include="ODataFeed.cs" />
-    <Compile Include="ODataTableAdapterWithFunctions.cs" />
-    <Compile Include="ODataTableAdapterWithTransactions.cs" />
-    <Compile Include="CommandBuilder.cs" />
-    <Compile Include="IDatabaseOpenerExtensions.cs" />
-    <Compile Include="ODataTableAdapter.cs" />
-    <Compile Include="Properties\AssemblyInfo.cs" />
-    <Compile Include="QueryCommand.cs" />
-  </ItemGroup>
-  <ItemGroup>
-<<<<<<< HEAD
-    <None Include="app.config">
-      <SubType>Designer</SubType>
-    </None>
-=======
-    <None Include="app.config" />
->>>>>>> 685e19a4
-    <None Include="packages.config">
-      <SubType>Designer</SubType>
-    </None>
-    <None Include="Simple.Data.OData.nuspec">
-      <SubType>Designer</SubType>
-    </None>
-  </ItemGroup>
-  <Import Project="$(MSBuildToolsPath)\Microsoft.CSharp.targets" />
-  <Import Project="$(SolutionDir)\.nuget\NuGet.targets" />
-<<<<<<< HEAD
-  <Import Project="..\packages\Microsoft.Bcl.Build.1.0.13\tools\Microsoft.Bcl.Build.targets" Condition="Exists('..\packages\Microsoft.Bcl.Build.1.0.13\tools\Microsoft.Bcl.Build.targets')" />
-  <Target Name="EnsureBclBuildImported" BeforeTargets="BeforeBuild" Condition="'$(BclBuildImported)' == ''">
-    <Error Condition="!Exists('..\packages\Microsoft.Bcl.Build.1.0.13\tools\Microsoft.Bcl.Build.targets')" Text="This project references NuGet package(s) that are missing on this computer. Enable NuGet Package Restore to download them.  For more information, see http://go.microsoft.com/fwlink/?LinkID=317567." HelpKeyword="BCLBUILD2001" />
-    <Error Condition="Exists('..\packages\Microsoft.Bcl.Build.1.0.13\tools\Microsoft.Bcl.Build.targets')" Text="The build restored NuGet packages. Build the project again to include these packages in the build. For more information, see http://go.microsoft.com/fwlink/?LinkID=317568." HelpKeyword="BCLBUILD2002" />
-=======
-  <Import Project="..\packages\Microsoft.Bcl.Build.1.0.10\tools\Microsoft.Bcl.Build.targets" Condition="Exists('..\packages\Microsoft.Bcl.Build.1.0.10\tools\Microsoft.Bcl.Build.targets')" />
-  <Target Name="EnsureBclBuildImported" BeforeTargets="BeforeBuild" Condition="'$(BclBuildImported)' == ''">
-    <Error Condition="!Exists('..\packages\Microsoft.Bcl.Build.1.0.10\tools\Microsoft.Bcl.Build.targets')" Text="This project references NuGet package(s) that are missing on this computer. Enable NuGet Package Restore to download them.  For more information, see http://go.microsoft.com/fwlink/?LinkID=317567." HelpKeyword="BCLBUILD2001" />
-    <Error Condition="Exists('..\packages\Microsoft.Bcl.Build.1.0.10\tools\Microsoft.Bcl.Build.targets')" Text="The build restored NuGet packages. Build the project again to include these packages in the build. For more information, see http://go.microsoft.com/fwlink/?LinkID=317568." HelpKeyword="BCLBUILD2002" />
->>>>>>> 685e19a4
-  </Target>
-  <!-- To modify your build process, add your task inside one of the targets below and uncomment it. 
-       Other similar extension points exist, see Microsoft.Common.targets.
-  <Target Name="BeforeBuild">
-  </Target>
-  <Target Name="AfterBuild">
-  </Target>
-  -->
+﻿<?xml version="1.0" encoding="utf-8"?>
+<Project ToolsVersion="4.0" DefaultTargets="Build" xmlns="http://schemas.microsoft.com/developer/msbuild/2003">
+  <PropertyGroup>
+    <Configuration Condition=" '$(Configuration)' == '' ">Debug</Configuration>
+    <Platform Condition=" '$(Platform)' == '' ">AnyCPU</Platform>
+    <ProductVersion>8.0.30703</ProductVersion>
+    <SchemaVersion>2.0</SchemaVersion>
+    <ProjectGuid>{E6EC2C3A-A7D8-41C3-ADCB-37B44F12B6F8}</ProjectGuid>
+    <OutputType>Library</OutputType>
+    <AppDesignerFolder>Properties</AppDesignerFolder>
+    <RootNamespace>Simple.Data.OData</RootNamespace>
+    <AssemblyName>Simple.Data.OData</AssemblyName>
+    <TargetFrameworkVersion>v4.0</TargetFrameworkVersion>
+    <FileAlignment>512</FileAlignment>
+    <SolutionDir Condition="$(SolutionDir) == '' Or $(SolutionDir) == '*Undefined*'">..\</SolutionDir>
+    <RestorePackages>true</RestorePackages>
+  </PropertyGroup>
+  <PropertyGroup Condition=" '$(Configuration)|$(Platform)' == 'Debug|AnyCPU' ">
+    <DebugSymbols>true</DebugSymbols>
+    <DebugType>full</DebugType>
+    <Optimize>false</Optimize>
+    <OutputPath>bin\Debug\</OutputPath>
+    <DefineConstants>DEBUG;TRACE</DefineConstants>
+    <ErrorReport>prompt</ErrorReport>
+    <WarningLevel>4</WarningLevel>
+  </PropertyGroup>
+  <PropertyGroup Condition=" '$(Configuration)|$(Platform)' == 'Release|AnyCPU' ">
+    <DebugType>pdbonly</DebugType>
+    <Optimize>true</Optimize>
+    <OutputPath>bin\Release\</OutputPath>
+    <DefineConstants>TRACE</DefineConstants>
+    <ErrorReport>prompt</ErrorReport>
+    <WarningLevel>4</WarningLevel>
+  </PropertyGroup>
+  <ItemGroup>
+    <Reference Include="Simple.Data, Version=0.19.0.0, Culture=neutral, processorArchitecture=MSIL">
+      <SpecificVersion>False</SpecificVersion>
+      <HintPath>..\packages\Simple.Data.Core.0.19.0.0\lib\net40\Simple.Data.dll</HintPath>
+    </Reference>
+    <Reference Include="Simple.OData.Client.Net40, Version=2.0.0.0, Culture=neutral, processorArchitecture=MSIL">
+      <SpecificVersion>False</SpecificVersion>
+      <HintPath>..\..\Simple.OData.Client\Simple.OData.Client.Net40\bin\Debug\Simple.OData.Client.Net40.dll</HintPath>
+    </Reference>
+    <Reference Include="System" />
+    <Reference Include="System.ComponentModel.Composition" />
+    <Reference Include="System.Core" />
+    <Reference Include="System.IO">
+      <HintPath>..\packages\Microsoft.Bcl.1.1.6\lib\net40\System.IO.dll</HintPath>
+    </Reference>
+    <Reference Include="System.Net" />
+    <Reference Include="System.Net.Http, Version=2.2.18.0, Culture=neutral, PublicKeyToken=b03f5f7f11d50a3a, processorArchitecture=MSIL">
+      <SpecificVersion>False</SpecificVersion>
+      <HintPath>..\packages\Microsoft.Net.Http.2.2.18\lib\net40\System.Net.Http.dll</HintPath>
+    </Reference>
+    <Reference Include="System.Net.Http.Extensions">
+      <HintPath>..\packages\Microsoft.Net.Http.2.2.18\lib\net40\System.Net.Http.Extensions.dll</HintPath>
+    </Reference>
+    <Reference Include="System.Net.Http.Primitives">
+      <HintPath>..\packages\Microsoft.Net.Http.2.2.18\lib\net40\System.Net.Http.Primitives.dll</HintPath>
+    </Reference>
+    <Reference Include="System.Net.Http.WebRequest, Version=2.2.18.0, Culture=neutral, PublicKeyToken=b03f5f7f11d50a3a, processorArchitecture=MSIL">
+      <SpecificVersion>False</SpecificVersion>
+      <HintPath>..\packages\Microsoft.Net.Http.2.2.18\lib\net40\System.Net.Http.WebRequest.dll</HintPath>
+    </Reference>
+    <Reference Include="System.Runtime">
+      <HintPath>..\packages\Microsoft.Bcl.1.1.6\lib\net40\System.Runtime.dll</HintPath>
+    </Reference>
+    <Reference Include="System.Threading.Tasks">
+      <HintPath>..\packages\Microsoft.Bcl.1.1.6\lib\net40\System.Threading.Tasks.dll</HintPath>
+    </Reference>
+    <Reference Include="System.Web" />
+    <Reference Include="System.Xml.Linq" />
+    <Reference Include="Microsoft.CSharp" />
+    <Reference Include="System.Data" />
+    <Reference Include="System.Xml" />
+  </ItemGroup>
+  <ItemGroup>
+    <Compile Include="..\CommonAssemblyInfo.cs">
+      <Link>Properties\CommonAssemblyInfo.cs</Link>
+    </Compile>
+    <Compile Include="..\CommonAssemblyVersion.cs">
+      <Link>Properties\CommonAssemblyVersion.cs</Link>
+    </Compile>
+    <Compile Include="ExpressionConverter.cs" />
+    <Compile Include="ODataAdapterTransaction.cs" />
+    <Compile Include="ODataProviderException.cs" />
+    <Compile Include="ODataFeed.cs" />
+    <Compile Include="ODataTableAdapterWithFunctions.cs" />
+    <Compile Include="ODataTableAdapterWithTransactions.cs" />
+    <Compile Include="CommandBuilder.cs" />
+    <Compile Include="IDatabaseOpenerExtensions.cs" />
+    <Compile Include="ODataTableAdapter.cs" />
+    <Compile Include="Properties\AssemblyInfo.cs" />
+    <Compile Include="QueryCommand.cs" />
+  </ItemGroup>
+  <ItemGroup>
+    <None Include="app.config">
+      <SubType>Designer</SubType>
+    </None>
+    <None Include="packages.config">
+      <SubType>Designer</SubType>
+    </None>
+    <None Include="Simple.Data.OData.nuspec">
+      <SubType>Designer</SubType>
+    </None>
+  </ItemGroup>
+  <Import Project="$(MSBuildToolsPath)\Microsoft.CSharp.targets" />
+  <Import Project="$(SolutionDir)\.nuget\NuGet.targets" />
+  <Import Project="..\packages\Microsoft.Bcl.Build.1.0.13\tools\Microsoft.Bcl.Build.targets" Condition="Exists('..\packages\Microsoft.Bcl.Build.1.0.13\tools\Microsoft.Bcl.Build.targets')" />
+  <Target Name="EnsureBclBuildImported" BeforeTargets="BeforeBuild" Condition="'$(BclBuildImported)' == ''">
+    <Error Condition="!Exists('..\packages\Microsoft.Bcl.Build.1.0.13\tools\Microsoft.Bcl.Build.targets')" Text="This project references NuGet package(s) that are missing on this computer. Enable NuGet Package Restore to download them.  For more information, see http://go.microsoft.com/fwlink/?LinkID=317567." HelpKeyword="BCLBUILD2001" />
+    <Error Condition="Exists('..\packages\Microsoft.Bcl.Build.1.0.13\tools\Microsoft.Bcl.Build.targets')" Text="The build restored NuGet packages. Build the project again to include these packages in the build. For more information, see http://go.microsoft.com/fwlink/?LinkID=317568." HelpKeyword="BCLBUILD2002" />
+  </Target>
+  <!-- To modify your build process, add your task inside one of the targets below and uncomment it. 
+       Other similar extension points exist, see Microsoft.Common.targets.
+  <Target Name="BeforeBuild">
+  </Target>
+  <Target Name="AfterBuild">
+  </Target>
+  -->
 </Project>