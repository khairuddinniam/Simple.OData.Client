--- conflicted
+++ resolved
@@ -1,303 +1,156 @@
-<<<<<<< HEAD
-﻿using System;
-using Xunit;
-
-namespace Simple.OData.Client.Tests
-{
-    public class FilterAsKeyTests : TestBase
-    {
-        [Fact]
-        public void FindAllByFilterAsKeyEqual()
-        {
-            var x = ODataFilter.Expression;
-            var command = _client
-                .From("Products")
-                .Filter(x.ProductID == 1);
-            string commandText = command.CommandText;
-            Assert.Equal("Products(1)", commandText);
-        }
-
-        [Fact]
-        public void FindAllByFilterAsKeyNotEqual()
-        {
-            var x = ODataFilter.Expression;
-            var command = _client
-                .From("Products")
-                .Filter(x.ProductID != 1);
-            string commandText = command.CommandText;
-            Assert.Equal("Products?$filter=ProductID%20ne%201", commandText);
-        }
-
-        [Fact]
-        public void FindAllByFilterAsNotKeyEqual()
-        {
-            var x = ODataFilter.Expression;
-            var command = _client
-                .From("Products")
-                .Filter(!(x.ProductID == 1));
-            string commandText = command.CommandText;
-            Assert.Equal("Products?$filter=not(ProductID%20eq%201)", commandText);
-        }
-
-        [Fact]
-        public void FindAllByFilterAsKeyEqualAndExtraClause()
-        {
-            var x = ODataFilter.Expression;
-            var command = _client
-                .From("Products")
-                .Filter(x.ProductID == 1 && x.ProductName == "abc");
-            string commandText = command.CommandText;
-            Assert.Equal("Products?$filter=ProductID%20eq%201%20and%20ProductName%20eq%20'abc'", commandText);
-        }
-
-        [Fact]
-        public void FindAllByFilterAsKeyEqualDuplicateClause()
-        {
-            var x = ODataFilter.Expression;
-            var command = _client
-                .From("Products")
-                .Filter(x.ProductID == 1 && x.ProductID == 1);
-            string commandText = command.CommandText;
-            Assert.Equal("Products(1)", commandText);
-        }
-
-        [Fact]
-        public void FindAllByFilterAsCompleteCompoundKey()
-        {
-            var x = ODataFilter.Expression;
-            var command = _client
-                .From("OrderDetails")
-                .Filter(x.OrderID == 1 && x.ProductID == 2);
-            string commandText = command.CommandText;
-            Assert.Equal("Order_Details(OrderID=1,ProductID=2)", commandText);
-        }
-
-        [Fact]
-        public void FindAllByFilterAsInCompleteCompoundKey()
-        {
-            var x = ODataFilter.Expression;
-            var command = _client
-                .From("OrderDetails")
-                .Filter(x.OrderID == 1);
-            string commandText = command.CommandText;
-            Assert.Equal("Order_Details?$filter=OrderID%20eq%201", commandText);
-        }
-
-        [Fact]
-        public void FindAllEmployeeSuperiors()
-        {
-            var x = ODataFilter.Expression;
-            var command = _client
-                .From("Employees")
-                .Filter(x.EmployeeID == 1)
-                .NavigateTo("Superior");
-            string commandText = command.CommandText;
-            Assert.Equal("Employees(1)/Superior", commandText);
-        }
-
-        [Fact]
-        public void FindAllCustomerOrders()
-        {
-            var x = ODataFilter.Expression;
-            var command = _client
-                .From("Customers")
-                .Filter(x.CustomerID == "ALFKI")
-                .NavigateTo("Orders");
-            string commandText = command.CommandText;
-            Assert.Equal("Customers('ALFKI')/Orders", commandText);
-        }
-
-        [Fact]
-        public void FindAllEmployeeSubordinates()
-        {
-            var x = ODataFilter.Expression;
-            var command = _client
-                .From("Employees")
-                .Filter(x.EmployeeID == 2)
-                .NavigateTo("Subordinates");
-            string commandText = command.CommandText;
-            Assert.Equal("Employees(2)/Subordinates", commandText);
-        }
-
-        [Fact]
-        public void FindAllOrderOrderDetails()
-        {
-            var x = ODataFilter.Expression;
-            var command = _client
-                .From("Orders")
-                .Filter(x.OrderID == 10952)
-                .NavigateTo("OrderDetails");
-            string commandText = command.CommandText;
-            Assert.Equal("Orders(10952)/Order_Details", commandText);
-        }
-
-        [Fact]
-        public void FindEmployeeSuperior()
-        {
-            var x = ODataFilter.Expression;
-            var command = _client
-                .From("Employees")
-                .Filter(x.EmployeeID == 1)
-                .NavigateTo("Superior");
-            string commandText = command.CommandText;
-            Assert.Equal("Employees(1)/Superior", commandText);
-        }
-    }
-=======
-﻿using System;
-using Xunit;
-
-namespace Simple.OData.Client.Tests
-{
-    public class FilterAsKeyTests : TestBase
-    {
-        [Fact]
-        public void FindAllByFilterAsKeyEqual()
-        {
-            var x = ODataFilter.Expression;
-            var command = _client
-                .From("Products")
-                .Filter(x.ProductID == 1);
-            string commandText = command.CommandText;
-            Assert.Equal("Products(1)", commandText);
-        }
-
-        [Fact]
-        public void FindAllByFilterAsKeyNotEqual()
-        {
-            var x = ODataFilter.Expression;
-            var command = _client
-                .From("Products")
-                .Filter(x.ProductID != 1);
-            string commandText = command.CommandText;
-            Assert.Equal("Products?$filter=ProductID%20ne%201", commandText);
-        }
-
-        [Fact]
-        public void FindAllByFilterAsNotKeyEqual()
-        {
-            var x = ODataFilter.Expression;
-            var command = _client
-                .From("Products")
-                .Filter(!(x.ProductID == 1));
-            string commandText = command.CommandText;
-            Assert.Equal("Products?$filter=not(ProductID%20eq%201)", commandText);
-        }
-
-        [Fact]
-        public void FindAllByFilterAsKeyEqualLong()
-        {
-            var x = ODataFilter.Expression;
-            var command = _client
-                .From("Products")
-                .Filter(x.ProductID == 1L);
-            string commandText = command.CommandText;
-            Assert.Equal("Products(1L)", commandText);
-        }
-
-        [Fact]
-        public void FindAllByFilterAsKeyEqualAndExtraClause()
-        {
-            var x = ODataFilter.Expression;
-            var command = _client
-                .From("Products")
-                .Filter(x.ProductID == 1 && x.ProductName == "abc");
-            string commandText = command.CommandText;
-            Assert.Equal("Products?$filter=ProductID%20eq%201%20and%20ProductName%20eq%20'abc'", commandText);
-        }
-
-        [Fact]
-        public void FindAllByFilterAsKeyEqualDuplicateClause()
-        {
-            var x = ODataFilter.Expression;
-            var command = _client
-                .From("Products")
-                .Filter(x.ProductID == 1 && x.ProductID == 1);
-            string commandText = command.CommandText;
-            Assert.Equal("Products(1)", commandText);
-        }
-
-        [Fact]
-        public void FindAllByFilterAsCompleteCompoundKey()
-        {
-            var x = ODataFilter.Expression;
-            var command = _client
-                .From("OrderDetails")
-                .Filter(x.OrderID == 1 && x.ProductID == 2);
-            string commandText = command.CommandText;
-            Assert.Equal("Order_Details(OrderID=1,ProductID=2)", commandText);
-        }
-
-        [Fact]
-        public void FindAllByFilterAsInCompleteCompoundKey()
-        {
-            var x = ODataFilter.Expression;
-            var command = _client
-                .From("OrderDetails")
-                .Filter(x.OrderID == 1);
-            string commandText = command.CommandText;
-            Assert.Equal("Order_Details?$filter=OrderID%20eq%201", commandText);
-        }
-
-        [Fact]
-        public void FindAllEmployeeSuperiors()
-        {
-            var x = ODataFilter.Expression;
-            var command = _client
-                .From("Employees")
-                .Filter(x.EmployeeID == 1)
-                .NavigateTo("Superior");
-            string commandText = command.CommandText;
-            Assert.Equal("Employees(1)/Superior", commandText);
-        }
-
-        [Fact]
-        public void FindAllCustomerOrders()
-        {
-            var x = ODataFilter.Expression;
-            var command = _client
-                .From("Customers")
-                .Filter(x.CustomerID == "ALFKI")
-                .NavigateTo("Orders");
-            string commandText = command.CommandText;
-            Assert.Equal("Customers('ALFKI')/Orders", commandText);
-        }
-
-        [Fact]
-        public void FindAllEmployeeSubordinates()
-        {
-            var x = ODataFilter.Expression;
-            var command = _client
-                .From("Employees")
-                .Filter(x.EmployeeID == 2)
-                .NavigateTo("Subordinates");
-            string commandText = command.CommandText;
-            Assert.Equal("Employees(2)/Subordinates", commandText);
-        }
-
-        [Fact]
-        public void FindAllOrderOrderDetails()
-        {
-            var x = ODataFilter.Expression;
-            var command = _client
-                .From("Orders")
-                .Filter(x.OrderID == 10952)
-                .NavigateTo("OrderDetails");
-            string commandText = command.CommandText;
-            Assert.Equal("Orders(10952)/Order_Details", commandText);
-        }
-
-        [Fact]
-        public void FindEmployeeSuperior()
-        {
-            var x = ODataFilter.Expression;
-            var command = _client
-                .From("Employees")
-                .Filter(x.EmployeeID == 1)
-                .NavigateTo("Superior");
-            string commandText = command.CommandText;
-            Assert.Equal("Employees(1)/Superior", commandText);
-        }
-    }
->>>>>>> 4e3338ba
+using System;
+using Xunit;
+
+namespace Simple.OData.Client.Tests
+{
+    public class FilterAsKeyTests : TestBase
+    {
+        [Fact]
+        public void FindAllByFilterAsKeyEqual()
+        {
+            var x = ODataFilter.Expression;
+            var command = _client
+                .From("Products")
+                .Filter(x.ProductID == 1);
+            string commandText = command.CommandText;
+            Assert.Equal("Products(1)", commandText);
+        }
+
+        [Fact]
+        public void FindAllByFilterAsKeyNotEqual()
+        {
+            var x = ODataFilter.Expression;
+            var command = _client
+                .From("Products")
+                .Filter(x.ProductID != 1);
+            string commandText = command.CommandText;
+            Assert.Equal("Products?$filter=ProductID%20ne%201", commandText);
+        }
+
+        [Fact]
+        public void FindAllByFilterAsNotKeyEqual()
+        {
+            var x = ODataFilter.Expression;
+            var command = _client
+                .From("Products")
+                .Filter(!(x.ProductID == 1));
+            string commandText = command.CommandText;
+            Assert.Equal("Products?$filter=not(ProductID%20eq%201)", commandText);
+        }
+
+        [Fact]
+        public void FindAllByFilterAsKeyEqualLong()
+        {
+            var x = ODataFilter.Expression;
+            var command = _client
+                .From("Products")
+                .Filter(x.ProductID == 1L);
+            string commandText = command.CommandText;
+            Assert.Equal("Products(1L)", commandText);
+        }
+
+        [Fact]
+        public void FindAllByFilterAsKeyEqualAndExtraClause()
+        {
+            var x = ODataFilter.Expression;
+            var command = _client
+                .From("Products")
+                .Filter(x.ProductID == 1 && x.ProductName == "abc");
+            string commandText = command.CommandText;
+            Assert.Equal("Products?$filter=ProductID%20eq%201%20and%20ProductName%20eq%20'abc'", commandText);
+        }
+
+        [Fact]
+        public void FindAllByFilterAsKeyEqualDuplicateClause()
+        {
+            var x = ODataFilter.Expression;
+            var command = _client
+                .From("Products")
+                .Filter(x.ProductID == 1 && x.ProductID == 1);
+            string commandText = command.CommandText;
+            Assert.Equal("Products(1)", commandText);
+        }
+
+        [Fact]
+        public void FindAllByFilterAsCompleteCompoundKey()
+        {
+            var x = ODataFilter.Expression;
+            var command = _client
+                .From("OrderDetails")
+                .Filter(x.OrderID == 1 && x.ProductID == 2);
+            string commandText = command.CommandText;
+            Assert.Equal("Order_Details(OrderID=1,ProductID=2)", commandText);
+        }
+
+        [Fact]
+        public void FindAllByFilterAsInCompleteCompoundKey()
+        {
+            var x = ODataFilter.Expression;
+            var command = _client
+                .From("OrderDetails")
+                .Filter(x.OrderID == 1);
+            string commandText = command.CommandText;
+            Assert.Equal("Order_Details?$filter=OrderID%20eq%201", commandText);
+        }
+
+        [Fact]
+        public void FindAllEmployeeSuperiors()
+        {
+            var x = ODataFilter.Expression;
+            var command = _client
+                .From("Employees")
+                .Filter(x.EmployeeID == 1)
+                .NavigateTo("Superior");
+            string commandText = command.CommandText;
+            Assert.Equal("Employees(1)/Superior", commandText);
+        }
+
+        [Fact]
+        public void FindAllCustomerOrders()
+        {
+            var x = ODataFilter.Expression;
+            var command = _client
+                .From("Customers")
+                .Filter(x.CustomerID == "ALFKI")
+                .NavigateTo("Orders");
+            string commandText = command.CommandText;
+            Assert.Equal("Customers('ALFKI')/Orders", commandText);
+        }
+
+        [Fact]
+        public void FindAllEmployeeSubordinates()
+        {
+            var x = ODataFilter.Expression;
+            var command = _client
+                .From("Employees")
+                .Filter(x.EmployeeID == 2)
+                .NavigateTo("Subordinates");
+            string commandText = command.CommandText;
+            Assert.Equal("Employees(2)/Subordinates", commandText);
+        }
+
+        [Fact]
+        public void FindAllOrderOrderDetails()
+        {
+            var x = ODataFilter.Expression;
+            var command = _client
+                .From("Orders")
+                .Filter(x.OrderID == 10952)
+                .NavigateTo("OrderDetails");
+            string commandText = command.CommandText;
+            Assert.Equal("Orders(10952)/Order_Details", commandText);
+        }
+
+        [Fact]
+        public void FindEmployeeSuperior()
+        {
+            var x = ODataFilter.Expression;
+            var command = _client
+                .From("Employees")
+                .Filter(x.EmployeeID == 1)
+                .NavigateTo("Superior");
+            string commandText = command.CommandText;
+            Assert.Equal("Employees(1)/Superior", commandText);
+        }
+    }
 }