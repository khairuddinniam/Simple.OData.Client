<<<<<<< HEAD
﻿<?xml version="1.0" encoding="utf-8"?>
<Project ToolsVersion="4.0" DefaultTargets="Build" xmlns="http://schemas.microsoft.com/developer/msbuild/2003">
  <PropertyGroup>
    <Configuration Condition=" '$(Configuration)' == '' ">Debug</Configuration>
    <Platform Condition=" '$(Platform)' == '' ">AnyCPU</Platform>
    <ProductVersion>8.0.30703</ProductVersion>
    <SchemaVersion>2.0</SchemaVersion>
    <ProjectGuid>{898FFD08-B7FC-45FE-A6DD-5AE9C2280D28}</ProjectGuid>
    <OutputType>Library</OutputType>
    <AppDesignerFolder>Properties</AppDesignerFolder>
    <RootNamespace>Simple.OData.Client.Tests</RootNamespace>
    <AssemblyName>Simple.OData.Client.Tests</AssemblyName>
    <TargetFrameworkVersion>v4.0</TargetFrameworkVersion>
    <FileAlignment>512</FileAlignment>
    <SolutionDir Condition="$(SolutionDir) == '' Or $(SolutionDir) == '*Undefined*'">..\</SolutionDir>
    <RestorePackages>true</RestorePackages>
  </PropertyGroup>
  <PropertyGroup Condition=" '$(Configuration)|$(Platform)' == 'Debug|AnyCPU' ">
    <DebugSymbols>true</DebugSymbols>
    <DebugType>full</DebugType>
    <Optimize>false</Optimize>
    <OutputPath>bin\Debug\</OutputPath>
    <DefineConstants>DEBUG;TRACE</DefineConstants>
    <ErrorReport>prompt</ErrorReport>
    <WarningLevel>4</WarningLevel>
  </PropertyGroup>
  <PropertyGroup Condition=" '$(Configuration)|$(Platform)' == 'Release|AnyCPU' ">
    <DebugType>pdbonly</DebugType>
    <Optimize>true</Optimize>
    <OutputPath>bin\Release\</OutputPath>
    <DefineConstants>TRACE</DefineConstants>
    <ErrorReport>prompt</ErrorReport>
    <WarningLevel>4</WarningLevel>
  </PropertyGroup>
  <ItemGroup>
    <Reference Include="Microsoft.Data.Edm, Version=5.0.2.0, Culture=neutral, PublicKeyToken=31bf3856ad364e35, processorArchitecture=MSIL">
      <SpecificVersion>False</SpecificVersion>
      <HintPath>..\packages\Microsoft.Data.Edm.5.0.2\lib\net40\Microsoft.Data.Edm.dll</HintPath>
    </Reference>
    <Reference Include="Microsoft.Data.OData, Version=5.0.2.0, Culture=neutral, PublicKeyToken=31bf3856ad364e35, processorArchitecture=MSIL">
      <SpecificVersion>False</SpecificVersion>
      <HintPath>..\packages\Microsoft.Data.OData.5.0.2\lib\net40\Microsoft.Data.OData.dll</HintPath>
    </Reference>
    <Reference Include="Microsoft.Data.Services, Version=5.0.2.0, Culture=neutral, PublicKeyToken=31bf3856ad364e35, processorArchitecture=MSIL">
      <SpecificVersion>False</SpecificVersion>
      <HintPath>..\packages\Microsoft.Data.Services.5.0.2\lib\net40\Microsoft.Data.Services.dll</HintPath>
    </Reference>
    <Reference Include="Microsoft.Data.Services.Client, Version=5.0.2.0, Culture=neutral, PublicKeyToken=31bf3856ad364e35, processorArchitecture=MSIL">
      <SpecificVersion>False</SpecificVersion>
      <HintPath>..\packages\Microsoft.Data.Services.Client.5.0.2\lib\net40\Microsoft.Data.Services.Client.dll</HintPath>
    </Reference>
    <Reference Include="Simple.Data, Version=0.18.2.1, Culture=neutral, processorArchitecture=MSIL">
      <SpecificVersion>False</SpecificVersion>
      <HintPath>..\packages\Simple.Data.Core.0.18.2.1\lib\net40\Simple.Data.dll</HintPath>
    </Reference>
    <Reference Include="System" />
    <Reference Include="System.Core" />
    <Reference Include="System.Spatial, Version=5.0.2.0, Culture=neutral, PublicKeyToken=31bf3856ad364e35, processorArchitecture=MSIL">
      <SpecificVersion>False</SpecificVersion>
      <HintPath>..\packages\System.Spatial.5.0.2\lib\net40\System.Spatial.dll</HintPath>
    </Reference>
    <Reference Include="System.Xml.Linq" />
    <Reference Include="Microsoft.CSharp" />
    <Reference Include="System.Data" />
    <Reference Include="System.Xml" />
    <Reference Include="xunit, Version=1.9.1.1600, Culture=neutral, PublicKeyToken=8d05b1bb7a6fdb6c, processorArchitecture=MSIL">
      <SpecificVersion>False</SpecificVersion>
      <HintPath>..\packages\xunit.1.9.1\lib\net20\xunit.dll</HintPath>
    </Reference>
  </ItemGroup>
  <ItemGroup>
    <Compile Include="..\CommonAssemblyInfo.cs">
      <Link>Properties\CommonAssemblyInfo.cs</Link>
    </Compile>
    <Compile Include="ODataClientTest.cs" />
    <Compile Include="ODataCommandTests.cs" />
    <Compile Include="ODataHelperTests.cs" />
    <Compile Include="Properties\AssemblyInfo.cs" />
    <Compile Include="SchemaTest.cs" />
    <Compile Include="TestBase.cs" />
  </ItemGroup>
  <ItemGroup>
    <None Include="App.config">
      <SubType>Designer</SubType>
    </None>
    <None Include="packages.config" />
  </ItemGroup>
  <ItemGroup>
    <EmbeddedResource Include="Resources\SingleProduct.xml" />
  </ItemGroup>
  <ItemGroup>
    <EmbeddedResource Include="Resources\MultipleProducts.xml" />
  </ItemGroup>
  <ItemGroup>
    <EmbeddedResource Include="Resources\MultipleCategoriesWithProducts.xml" />
    <EmbeddedResource Include="Resources\MultipleProductsWithCategory.xml" />
    <EmbeddedResource Include="Resources\SingleCategoryWithProducts.xml" />
    <EmbeddedResource Include="Resources\SingleProductWithCategory.xml" />
  </ItemGroup>
  <ItemGroup>
    <EmbeddedResource Include="Resources\SingleProductWithComplexProperty.xml" />
  </ItemGroup>
  <ItemGroup>
    <EmbeddedResource Include="Resources\SingleProductWithCollectionOfPrimitiveProperties.xml" />
  </ItemGroup>
  <ItemGroup>
    <EmbeddedResource Include="Resources\SingleProductWithCollectionOfComplexProperties.xml" />
  </ItemGroup>
  <ItemGroup>
    <ProjectReference Include="..\Simple.Data.OData.NorthwindModel\Simple.Data.OData.NorthwindModel.csproj">
      <Project>{2A909E4D-6493-4D36-9FDE-786B89F9A387}</Project>
      <Name>Simple.Data.OData.NorthwindModel</Name>
    </ProjectReference>
    <ProjectReference Include="..\Simple.NExtLib\Simple.NExtLib.csproj">
      <Project>{4a191fad-dc1d-46fc-a941-7deb2c8c4c15}</Project>
      <Name>Simple.NExtLib</Name>
    </ProjectReference>
    <ProjectReference Include="..\Simple.OData.Client\Simple.OData.Client.csproj">
      <Project>{C20A3959-4895-41F8-86E2-7DED294FD904}</Project>
      <Name>Simple.OData.Client</Name>
    </ProjectReference>
    <ProjectReference Include="..\Simple.OData.TestUtils\Simple.OData.TestUtils.csproj">
      <Project>{858775EA-ECF6-458E-AD96-CF67CF730395}</Project>
      <Name>Simple.OData.TestUtils</Name>
    </ProjectReference>
  </ItemGroup>
  <Import Project="$(MSBuildToolsPath)\Microsoft.CSharp.targets" />
  <Import Project="$(SolutionDir)\.nuget\NuGet.targets" />
=======
﻿<?xml version="1.0" encoding="utf-8"?>
<Project ToolsVersion="4.0" DefaultTargets="Build" xmlns="http://schemas.microsoft.com/developer/msbuild/2003">
  <PropertyGroup>
    <Configuration Condition=" '$(Configuration)' == '' ">Debug</Configuration>
    <Platform Condition=" '$(Platform)' == '' ">AnyCPU</Platform>
    <ProductVersion>8.0.30703</ProductVersion>
    <SchemaVersion>2.0</SchemaVersion>
    <ProjectGuid>{898FFD08-B7FC-45FE-A6DD-5AE9C2280D28}</ProjectGuid>
    <OutputType>Library</OutputType>
    <AppDesignerFolder>Properties</AppDesignerFolder>
    <RootNamespace>Simple.OData.Client.Tests</RootNamespace>
    <AssemblyName>Simple.OData.Client.Tests</AssemblyName>
    <TargetFrameworkVersion>v4.0</TargetFrameworkVersion>
    <FileAlignment>512</FileAlignment>
    <SolutionDir Condition="$(SolutionDir) == '' Or $(SolutionDir) == '*Undefined*'">..\</SolutionDir>
    <RestorePackages>true</RestorePackages>
  </PropertyGroup>
  <PropertyGroup Condition=" '$(Configuration)|$(Platform)' == 'Debug|AnyCPU' ">
    <DebugSymbols>true</DebugSymbols>
    <DebugType>full</DebugType>
    <Optimize>false</Optimize>
    <OutputPath>bin\Debug\</OutputPath>
    <DefineConstants>DEBUG;TRACE</DefineConstants>
    <ErrorReport>prompt</ErrorReport>
    <WarningLevel>4</WarningLevel>
  </PropertyGroup>
  <PropertyGroup Condition=" '$(Configuration)|$(Platform)' == 'Release|AnyCPU' ">
    <DebugType>pdbonly</DebugType>
    <Optimize>true</Optimize>
    <OutputPath>bin\Release\</OutputPath>
    <DefineConstants>TRACE</DefineConstants>
    <ErrorReport>prompt</ErrorReport>
    <WarningLevel>4</WarningLevel>
  </PropertyGroup>
  <ItemGroup>
    <Reference Include="Microsoft.Data.Edm, Version=5.1.0.0, Culture=neutral, PublicKeyToken=31bf3856ad364e35, processorArchitecture=MSIL">
      <SpecificVersion>False</SpecificVersion>
      <HintPath>..\packages\Microsoft.Data.Edm.5.1.0\lib\net40\Microsoft.Data.Edm.dll</HintPath>
    </Reference>
    <Reference Include="Microsoft.Data.OData, Version=5.1.0.0, Culture=neutral, PublicKeyToken=31bf3856ad364e35, processorArchitecture=MSIL">
      <SpecificVersion>False</SpecificVersion>
      <HintPath>..\packages\Microsoft.Data.OData.5.1.0\lib\net40\Microsoft.Data.OData.dll</HintPath>
    </Reference>
    <Reference Include="Microsoft.Data.Services, Version=5.1.0.0, Culture=neutral, PublicKeyToken=31bf3856ad364e35, processorArchitecture=MSIL">
      <SpecificVersion>False</SpecificVersion>
      <HintPath>..\packages\Microsoft.Data.Services.5.1.0\lib\net40\Microsoft.Data.Services.dll</HintPath>
    </Reference>
    <Reference Include="Microsoft.Data.Services.Client, Version=5.1.0.0, Culture=neutral, PublicKeyToken=31bf3856ad364e35, processorArchitecture=MSIL">
      <SpecificVersion>False</SpecificVersion>
      <HintPath>..\packages\Microsoft.Data.Services.Client.5.1.0\lib\net40\Microsoft.Data.Services.Client.dll</HintPath>
    </Reference>
    <Reference Include="Simple.Data, Version=0.18.2.1, Culture=neutral, processorArchitecture=MSIL">
      <SpecificVersion>False</SpecificVersion>
      <HintPath>..\packages\Simple.Data.Core.0.18.2.1\lib\net40\Simple.Data.dll</HintPath>
    </Reference>
    <Reference Include="System" />
    <Reference Include="System.Core" />
    <Reference Include="System.Spatial, Version=5.1.0.0, Culture=neutral, PublicKeyToken=31bf3856ad364e35, processorArchitecture=MSIL">
      <SpecificVersion>False</SpecificVersion>
      <HintPath>..\packages\System.Spatial.5.1.0\lib\net40\System.Spatial.dll</HintPath>
    </Reference>
    <Reference Include="System.Xml.Linq" />
    <Reference Include="Microsoft.CSharp" />
    <Reference Include="System.Data" />
    <Reference Include="System.Xml" />
    <Reference Include="xunit, Version=1.9.1.1600, Culture=neutral, PublicKeyToken=8d05b1bb7a6fdb6c, processorArchitecture=MSIL">
      <SpecificVersion>False</SpecificVersion>
      <HintPath>..\packages\xunit.1.9.1\lib\net20\xunit.dll</HintPath>
    </Reference>
  </ItemGroup>
  <ItemGroup>
    <Compile Include="..\CommonAssemblyInfo.cs">
      <Link>Properties\CommonAssemblyInfo.cs</Link>
    </Compile>
    <Compile Include="ODataClientTest.cs" />
    <Compile Include="ODataCommandTests.cs" />
    <Compile Include="ODataHelperTests.cs" />
    <Compile Include="Properties\AssemblyInfo.cs" />
    <Compile Include="SchemaTest.cs" />
    <Compile Include="TestBase.cs" />
  </ItemGroup>
  <ItemGroup>
    <None Include="App.config">
      <SubType>Designer</SubType>
    </None>
    <None Include="packages.config" />
  </ItemGroup>
  <ItemGroup>
    <EmbeddedResource Include="Resources\SingleProduct.xml" />
  </ItemGroup>
  <ItemGroup>
    <EmbeddedResource Include="Resources\MultipleProducts.xml" />
  </ItemGroup>
  <ItemGroup>
    <EmbeddedResource Include="Resources\MultipleCategoriesWithProducts.xml" />
    <EmbeddedResource Include="Resources\MultipleProductsWithCategory.xml" />
    <EmbeddedResource Include="Resources\SingleCategoryWithProducts.xml" />
    <EmbeddedResource Include="Resources\SingleProductWithCategory.xml" />
  </ItemGroup>
  <ItemGroup>
    <EmbeddedResource Include="Resources\SingleProductWithComplexProperty.xml" />
  </ItemGroup>
  <ItemGroup>
    <EmbeddedResource Include="Resources\SingleProductWithCollectionOfPrimitiveProperties.xml" />
  </ItemGroup>
  <ItemGroup>
    <EmbeddedResource Include="Resources\SingleProductWithCollectionOfComplexProperties.xml" />
  </ItemGroup>
  <ItemGroup>
    <ProjectReference Include="..\Simple.Data.OData.NorthwindModel\Simple.Data.OData.NorthwindModel.csproj">
      <Project>{2A909E4D-6493-4D36-9FDE-786B89F9A387}</Project>
      <Name>Simple.Data.OData.NorthwindModel</Name>
    </ProjectReference>
    <ProjectReference Include="..\Simple.OData.Client\Simple.OData.Client.csproj">
      <Project>{C20A3959-4895-41F8-86E2-7DED294FD904}</Project>
      <Name>Simple.OData.Client</Name>
    </ProjectReference>
    <ProjectReference Include="..\Simple.OData.TestUtils\Simple.OData.TestUtils.csproj">
      <Project>{858775EA-ECF6-458E-AD96-CF67CF730395}</Project>
      <Name>Simple.OData.TestUtils</Name>
    </ProjectReference>
  </ItemGroup>
  <Import Project="$(MSBuildToolsPath)\Microsoft.CSharp.targets" />
  <Import Project="$(SolutionDir)\.nuget\NuGet.targets" />
>>>>>>> 23ef68e5
  <!-- To modify your build process, add your task inside one of the targets below and uncomment it. 
       Other similar extension points exist, see Microsoft.Common.targets.
  <Target Name="BeforeBuild">
  </Target>
  <Target Name="AfterBuild">
  </Target>
  -->
</Project><|MERGE_RESOLUTION|>--- conflicted
+++ resolved
@@ -1,134 +1,4 @@
-<<<<<<< HEAD
-﻿<?xml version="1.0" encoding="utf-8"?>
-<Project ToolsVersion="4.0" DefaultTargets="Build" xmlns="http://schemas.microsoft.com/developer/msbuild/2003">
-  <PropertyGroup>
-    <Configuration Condition=" '$(Configuration)' == '' ">Debug</Configuration>
-    <Platform Condition=" '$(Platform)' == '' ">AnyCPU</Platform>
-    <ProductVersion>8.0.30703</ProductVersion>
-    <SchemaVersion>2.0</SchemaVersion>
-    <ProjectGuid>{898FFD08-B7FC-45FE-A6DD-5AE9C2280D28}</ProjectGuid>
-    <OutputType>Library</OutputType>
-    <AppDesignerFolder>Properties</AppDesignerFolder>
-    <RootNamespace>Simple.OData.Client.Tests</RootNamespace>
-    <AssemblyName>Simple.OData.Client.Tests</AssemblyName>
-    <TargetFrameworkVersion>v4.0</TargetFrameworkVersion>
-    <FileAlignment>512</FileAlignment>
-    <SolutionDir Condition="$(SolutionDir) == '' Or $(SolutionDir) == '*Undefined*'">..\</SolutionDir>
-    <RestorePackages>true</RestorePackages>
-  </PropertyGroup>
-  <PropertyGroup Condition=" '$(Configuration)|$(Platform)' == 'Debug|AnyCPU' ">
-    <DebugSymbols>true</DebugSymbols>
-    <DebugType>full</DebugType>
-    <Optimize>false</Optimize>
-    <OutputPath>bin\Debug\</OutputPath>
-    <DefineConstants>DEBUG;TRACE</DefineConstants>
-    <ErrorReport>prompt</ErrorReport>
-    <WarningLevel>4</WarningLevel>
-  </PropertyGroup>
-  <PropertyGroup Condition=" '$(Configuration)|$(Platform)' == 'Release|AnyCPU' ">
-    <DebugType>pdbonly</DebugType>
-    <Optimize>true</Optimize>
-    <OutputPath>bin\Release\</OutputPath>
-    <DefineConstants>TRACE</DefineConstants>
-    <ErrorReport>prompt</ErrorReport>
-    <WarningLevel>4</WarningLevel>
-  </PropertyGroup>
-  <ItemGroup>
-    <Reference Include="Microsoft.Data.Edm, Version=5.0.2.0, Culture=neutral, PublicKeyToken=31bf3856ad364e35, processorArchitecture=MSIL">
-      <SpecificVersion>False</SpecificVersion>
-      <HintPath>..\packages\Microsoft.Data.Edm.5.0.2\lib\net40\Microsoft.Data.Edm.dll</HintPath>
-    </Reference>
-    <Reference Include="Microsoft.Data.OData, Version=5.0.2.0, Culture=neutral, PublicKeyToken=31bf3856ad364e35, processorArchitecture=MSIL">
-      <SpecificVersion>False</SpecificVersion>
-      <HintPath>..\packages\Microsoft.Data.OData.5.0.2\lib\net40\Microsoft.Data.OData.dll</HintPath>
-    </Reference>
-    <Reference Include="Microsoft.Data.Services, Version=5.0.2.0, Culture=neutral, PublicKeyToken=31bf3856ad364e35, processorArchitecture=MSIL">
-      <SpecificVersion>False</SpecificVersion>
-      <HintPath>..\packages\Microsoft.Data.Services.5.0.2\lib\net40\Microsoft.Data.Services.dll</HintPath>
-    </Reference>
-    <Reference Include="Microsoft.Data.Services.Client, Version=5.0.2.0, Culture=neutral, PublicKeyToken=31bf3856ad364e35, processorArchitecture=MSIL">
-      <SpecificVersion>False</SpecificVersion>
-      <HintPath>..\packages\Microsoft.Data.Services.Client.5.0.2\lib\net40\Microsoft.Data.Services.Client.dll</HintPath>
-    </Reference>
-    <Reference Include="Simple.Data, Version=0.18.2.1, Culture=neutral, processorArchitecture=MSIL">
-      <SpecificVersion>False</SpecificVersion>
-      <HintPath>..\packages\Simple.Data.Core.0.18.2.1\lib\net40\Simple.Data.dll</HintPath>
-    </Reference>
-    <Reference Include="System" />
-    <Reference Include="System.Core" />
-    <Reference Include="System.Spatial, Version=5.0.2.0, Culture=neutral, PublicKeyToken=31bf3856ad364e35, processorArchitecture=MSIL">
-      <SpecificVersion>False</SpecificVersion>
-      <HintPath>..\packages\System.Spatial.5.0.2\lib\net40\System.Spatial.dll</HintPath>
-    </Reference>
-    <Reference Include="System.Xml.Linq" />
-    <Reference Include="Microsoft.CSharp" />
-    <Reference Include="System.Data" />
-    <Reference Include="System.Xml" />
-    <Reference Include="xunit, Version=1.9.1.1600, Culture=neutral, PublicKeyToken=8d05b1bb7a6fdb6c, processorArchitecture=MSIL">
-      <SpecificVersion>False</SpecificVersion>
-      <HintPath>..\packages\xunit.1.9.1\lib\net20\xunit.dll</HintPath>
-    </Reference>
-  </ItemGroup>
-  <ItemGroup>
-    <Compile Include="..\CommonAssemblyInfo.cs">
-      <Link>Properties\CommonAssemblyInfo.cs</Link>
-    </Compile>
-    <Compile Include="ODataClientTest.cs" />
-    <Compile Include="ODataCommandTests.cs" />
-    <Compile Include="ODataHelperTests.cs" />
-    <Compile Include="Properties\AssemblyInfo.cs" />
-    <Compile Include="SchemaTest.cs" />
-    <Compile Include="TestBase.cs" />
-  </ItemGroup>
-  <ItemGroup>
-    <None Include="App.config">
-      <SubType>Designer</SubType>
-    </None>
-    <None Include="packages.config" />
-  </ItemGroup>
-  <ItemGroup>
-    <EmbeddedResource Include="Resources\SingleProduct.xml" />
-  </ItemGroup>
-  <ItemGroup>
-    <EmbeddedResource Include="Resources\MultipleProducts.xml" />
-  </ItemGroup>
-  <ItemGroup>
-    <EmbeddedResource Include="Resources\MultipleCategoriesWithProducts.xml" />
-    <EmbeddedResource Include="Resources\MultipleProductsWithCategory.xml" />
-    <EmbeddedResource Include="Resources\SingleCategoryWithProducts.xml" />
-    <EmbeddedResource Include="Resources\SingleProductWithCategory.xml" />
-  </ItemGroup>
-  <ItemGroup>
-    <EmbeddedResource Include="Resources\SingleProductWithComplexProperty.xml" />
-  </ItemGroup>
-  <ItemGroup>
-    <EmbeddedResource Include="Resources\SingleProductWithCollectionOfPrimitiveProperties.xml" />
-  </ItemGroup>
-  <ItemGroup>
-    <EmbeddedResource Include="Resources\SingleProductWithCollectionOfComplexProperties.xml" />
-  </ItemGroup>
-  <ItemGroup>
-    <ProjectReference Include="..\Simple.Data.OData.NorthwindModel\Simple.Data.OData.NorthwindModel.csproj">
-      <Project>{2A909E4D-6493-4D36-9FDE-786B89F9A387}</Project>
-      <Name>Simple.Data.OData.NorthwindModel</Name>
-    </ProjectReference>
-    <ProjectReference Include="..\Simple.NExtLib\Simple.NExtLib.csproj">
-      <Project>{4a191fad-dc1d-46fc-a941-7deb2c8c4c15}</Project>
-      <Name>Simple.NExtLib</Name>
-    </ProjectReference>
-    <ProjectReference Include="..\Simple.OData.Client\Simple.OData.Client.csproj">
-      <Project>{C20A3959-4895-41F8-86E2-7DED294FD904}</Project>
-      <Name>Simple.OData.Client</Name>
-    </ProjectReference>
-    <ProjectReference Include="..\Simple.OData.TestUtils\Simple.OData.TestUtils.csproj">
-      <Project>{858775EA-ECF6-458E-AD96-CF67CF730395}</Project>
-      <Name>Simple.OData.TestUtils</Name>
-    </ProjectReference>
-  </ItemGroup>
-  <Import Project="$(MSBuildToolsPath)\Microsoft.CSharp.targets" />
-  <Import Project="$(SolutionDir)\.nuget\NuGet.targets" />
-=======
-﻿<?xml version="1.0" encoding="utf-8"?>
+<?xml version="1.0" encoding="utf-8"?>
 <Project ToolsVersion="4.0" DefaultTargets="Build" xmlns="http://schemas.microsoft.com/developer/msbuild/2003">
   <PropertyGroup>
     <Configuration Condition=" '$(Configuration)' == '' ">Debug</Configuration>
@@ -252,12 +122,11 @@
   </ItemGroup>
   <Import Project="$(MSBuildToolsPath)\Microsoft.CSharp.targets" />
   <Import Project="$(SolutionDir)\.nuget\NuGet.targets" />
->>>>>>> 23ef68e5
   <!-- To modify your build process, add your task inside one of the targets below and uncomment it. 
        Other similar extension points exist, see Microsoft.Common.targets.
   <Target Name="BeforeBuild">
   </Target>
   <Target Name="AfterBuild">
   </Target>
-  -->
+  -->
 </Project>