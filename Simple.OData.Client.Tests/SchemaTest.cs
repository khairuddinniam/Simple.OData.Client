--- conflicted
+++ resolved
@@ -1,5 +1,4 @@
-<<<<<<< HEAD
-﻿using System.Linq;
+using System.Linq;
 using Xunit;
 
 namespace Simple.OData.Client.Tests
@@ -65,125 +64,21 @@
         }
 
         [Fact]
-        public void CheckODataOrgNorthwindSchema()
-        {
-            _client = null;
-            var client = new ODataClient("http://services.odata.org/Northwind/Northwind.svc/");
-
-            var table = client.Schema.FindTable("Product");
-            Assert.Equal("ProductID", table.PrimaryKey[0]);
-
-            var association = table.FindAssociation("Categories");
-            Assert.Equal("Categories", association.ReferenceTableName);
-            Assert.Equal("0..1", association.Multiplicity);
-
-            table = client.Schema.FindTable("Employees");
-            association = table.FindAssociation("Employees");
-            Assert.Equal("Employees", association.ReferenceTableName);
-            Assert.Equal("0..1", association.Multiplicity);
-        }
-
-        [Fact]
-        public void CheckODataOrgODataSchema()
-        {
-            _client = null;
-            var client = new ODataClient("http://services.odata.org/OData/OData.svc/");
-
-            var table = client.Schema.FindTable("Product");
-            Assert.Equal("ID", table.PrimaryKey[0]);
-
-            var association = table.FindAssociation("Category_Products");
-            Assert.Equal("Categories", association.ReferenceTableName);
-            Assert.Equal("0..1", association.Multiplicity);
-
-            var function = client.Schema.FindFunction("GetProductsByRating");
-            Assert.Equal(RestVerbs.GET, function.HttpMethod);
-            Assert.Equal("rating", function.Parameters[0]);
-        }
-    }
-}
-=======
-﻿using System.Linq;
-using Xunit;
-
-namespace Simple.OData.Client.Tests
-{
-    public class SchemaTest : TestBase
-    {
-        [Fact]
-        public void GetTablesCount()
-        {
-            var tables = _client.Schema.Tables;
-
-            Assert.Equal(8, tables.Count());
-        }
-
-        [Fact]
-        public void FindTable()
-        {
-            var table = _client.Schema.FindTable("Customers");
-
-            Assert.NotNull(table);
-        }
-
-        [Fact]
-        public void GetColumnsCount()
-        {
-            var columns = _client.Schema.FindTable("Employees").Columns;
-
-            Assert.Equal(16, columns.Count());
-        }
-
-        [Fact]
-        public void FindColumn()
-        {
-            var column = _client.Schema.FindTable("Employees").FindColumn("first_name");
-
-            Assert.Equal("FirstName", column.ActualName);
-        }
-
-        [Fact]
-        public void GetAssociationsCount()
-        {
-            var associations = _client.Schema.FindTable("Employees").Associations;
-
-            Assert.Equal(3, associations.Count());
-        }
-
-        [Fact]
-        public void FindAssociation()
-        {
-            var association = _client.Schema.FindTable("Employees").FindAssociation("superior");
-
-            Assert.Equal("Employees", association.ReferenceTableName);
-            Assert.Equal("0..1", association.Multiplicity);
-        }
-
-        [Fact]
-        public void GetCompoundPrimaryKey()
-        {
-            var table = _client.Schema.FindTable("OrderDetails");
-
-            Assert.Equal("OrderID", table.PrimaryKey[0]);
-            Assert.Equal("ProductID", table.PrimaryKey[1]);
-        }
-
-        [Fact]
-        public void GetSchemaAsString()
-        {
-            var schemaString = _client.SchemaAsString;
-
-            Assert.Contains("Products", schemaString);
-        }
-
-        [Fact]
-        public void ParseSchema()
-        {
-            var schemaString = _client.SchemaAsString;
-            var schema = ODataClient.ParseSchemaString(schemaString);
-
-            var table = _client.Schema.FindTable("OrderDetails");
-            Assert.NotNull(table);
+        public void GetSchemaAsString()
+        {
+            var schemaString = _client.SchemaAsString;
+
+            Assert.Contains("Products", schemaString);
+        }
+
+        [Fact]
+        public void ParseSchema()
+        {
+            var schemaString = _client.SchemaAsString;
+            var schema = ODataClient.ParseSchemaString(schemaString);
+
+            var table = _client.Schema.FindTable("OrderDetails");
+            Assert.NotNull(table);
         }
 
         [Fact]
@@ -221,5 +116,4 @@
             Assert.Equal("rating", function.Parameters[0]);
         }
     }
-}
->>>>>>> 77df8921
+}