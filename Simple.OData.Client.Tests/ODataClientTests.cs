<<<<<<< HEAD
﻿using System.Linq;
using Xunit;

namespace Simple.OData.Client.Tests
{
    using Entry = System.Collections.Generic.Dictionary<string, object>;

    public class ODataClientTests : TestBase
    {
        [Fact]
        public void FindEntries()
        {
            var products = _client.FindEntries("Products");
            Assert.True(products.Count() > 0);
        }

        [Fact]
        public void FindEntryExisting()
        {
            var product = _client.FindEntry("Products?$filter=ProductName eq 'Chai'");
            Assert.Equal("Chai", product["ProductName"]);
        }

        [Fact]
        public void FindEntryExistingExpressionFilter()
        {
            var x = ODataFilter.Expression;
            string filter = _client.FormatFilter("Products", x.ProductName == "Chai");
            var product = _client.FindEntry(filter);
            Assert.Equal("Chai", product["ProductName"]);
        }

        [Fact]
        public void FindEntryNonExisting()
        {
            var product = _client.FindEntry("Products?$filter=ProductName eq 'XYZ'");
            Assert.Null(product);
        }

        [Fact]
        public void GetEntryExisting()
        {
            var product = _client.GetEntry("Products", new Entry() { { "ProductID", 1 } });
            Assert.Equal("Chai", product["ProductName"]);
        }

        [Fact]
        public void GetEntryExistingCompoundKey()
        {
            var orderDetail = _client.GetEntry("OrderDetails", new Entry() { { "OrderID", 10248 }, { "ProductID", 11 } });
            Assert.Equal(11, orderDetail["ProductID"]);
        }

        [Fact]
        public void GetEntryNonExisting()
        {
            Assert.Throws<WebRequestException>(() => _client.GetEntry("Products", new Entry() { { "ProductID", -1 } }));
        }

        [Fact]
        public void InsertEntryWithResult()
        {
            var product = _client.InsertEntry("Products", new Entry() { { "ProductName", "Test1" }, { "UnitPrice", 18m } }, true);

            Assert.Equal("Test1", product["ProductName"]);
        }

        [Fact]
        public void InsertEntryNoResult()
        {
            var product = _client.InsertEntry("Products", new Entry() { { "ProductName", "Test2" }, { "UnitPrice", 18m } }, false);

            Assert.Null(product);
        }

        [Fact]
        public void UpdateEntry()
        {
            var key = new Entry() { { "ProductID", 1 } };
            _client.UpdateEntry("Products", key, new Entry() { { "ProductName", "Chai" }, { "UnitPrice", 123m } });

            var product = _client.GetEntry("Products", key);
            Assert.Equal(123m, product["UnitPrice"]);
        }

        [Fact]
        public void DeleteEntry()
        {
            var product = _client.InsertEntry("Products", new Entry() { { "ProductName", "Test3" }, { "UnitPrice", 18m } }, true);
            product = _client.FindEntry("Products?$filter=ProductName eq 'Test3'");
            Assert.NotNull(product);

            _client.DeleteEntry("Products", product);

            product = _client.FindEntry("Products?$filter=ProductName eq 'Test3'");
            Assert.Null(product);
        }

        [Fact]
        public void LinkEntry()
        {
            var category = _client.InsertEntry("Categories", new Entry() { { "CategoryName", "Test4" } }, true);
            var product = _client.InsertEntry("Products", new Entry() { { "ProductName", "Test5" } }, true);

            _client.LinkEntry("Products", product, "Category", category);

            product = _client.FindEntry("Products?$filter=ProductName eq 'Test5'");
            Assert.NotNull(product["CategoryID"]);
            Assert.Equal(category["CategoryID"], product["CategoryID"]);
        }

        [Fact]
        public void UnlinkEntry()
        {
            var category = _client.InsertEntry("Categories", new Entry() { { "CategoryName", "Test6" } }, true);
            var product = _client.InsertEntry("Products", new Entry() { { "ProductName", "Test7" }, { "CategoryID", category["CategoryID"] } }, true);
            product = _client.FindEntry("Products?$filter=ProductName eq 'Test7'");
            Assert.NotNull(product["CategoryID"]);
            Assert.Equal(category["CategoryID"], product["CategoryID"]);

            _client.UnlinkEntry("Products", product, "Category");

            product = _client.FindEntry("Products?$filter=ProductName eq 'Test7'");
            Assert.Null(product["CategoryID"]);
        }
    }
}
=======
﻿using System;
using System.Linq;
using System.Net;
using Xunit;

namespace Simple.OData.Client.Tests
{
    using Entry = System.Collections.Generic.Dictionary<string, object>;

    public class ODataClientTests : TestBase
    {
        [Fact]
        public void FindEntries()
        {
            var products = _client.FindEntries("Products");
            Assert.True(products.Count() > 0);
        }

        [Fact]
        public void FindEntryExisting()
        {
            var product = _client.FindEntry("Products?$filter=ProductName eq 'Chai'");
            Assert.Equal("Chai", product["ProductName"]);
        }

        [Fact]
        public void FindEntryExistingExpressionFilter()
        {
            var x = ODataFilter.Expression;
            string filter = _client.FormatFilter("Products", x.ProductName == "Chai");
            var product = _client.FindEntry(filter);
            Assert.Equal("Chai", product["ProductName"]);
        }

        [Fact]
        public void FindEntryNonExisting()
        {
            var product = _client.FindEntry("Products?$filter=ProductName eq 'XYZ'");
            Assert.Null(product);
        }

        [Fact]
        public void GetEntryExisting()
        {
            var product = _client.GetEntry("Products", new Entry() { { "ProductID", 1 } });
            Assert.Equal("Chai", product["ProductName"]);
        }

        [Fact]
        public void GetEntryExistingCompoundKey()
        {
            var orderDetail = _client.GetEntry("OrderDetails", new Entry() { { "OrderID", 10248 }, { "ProductID", 11 } });
            Assert.Equal(11, orderDetail["ProductID"]);
        }

        [Fact]
        public void GetEntryNonExisting()
        {
            Assert.Throws<WebRequestException>(() => _client.GetEntry("Products", new Entry() { { "ProductID", -1 } }));
        }

        [Fact]
        public void InsertEntryWithResult()
        {
            var product = _client.InsertEntry("Products", new Entry() {{"ProductName", "Test1"}, {"UnitPrice", 18m}}, true);

            Assert.Equal("Test1", product["ProductName"]);
        }

        [Fact]
        public void InsertEntryNoResult()
        {
            var product = _client.InsertEntry("Products", new Entry() { { "ProductName", "Test2" }, { "UnitPrice", 18m } }, false);

            Assert.Null(product);
        }

        [Fact]
        public void UpdateEntry()
        {
            var key = new Entry() {{"ProductID", 1}};
            _client.UpdateEntry("Products", key, new Entry() { { "ProductName", "Chai" }, { "UnitPrice", 123m } });

            var product = _client.GetEntry("Products", key);
            Assert.Equal(123m, product["UnitPrice"]);
        }

        [Fact]
        public void DeleteEntry()
        {
            var product = _client.InsertEntry("Products", new Entry() { { "ProductName", "Test3" }, { "UnitPrice", 18m } }, true);
            product = _client.FindEntry("Products?$filter=ProductName eq 'Test3'");
            Assert.NotNull(product);

            _client.DeleteEntry("Products", product);

            product = _client.FindEntry("Products?$filter=ProductName eq 'Test3'");
            Assert.Null(product);
        }

        [Fact]
        public void LinkEntry()
        {
            var category = _client.InsertEntry("Categories", new Entry() { { "CategoryName", "Test4" } }, true);
            var product = _client.InsertEntry("Products", new Entry() { { "ProductName", "Test5" } }, true);

            _client.LinkEntry("Products", product, "Category", category);

            product = _client.FindEntry("Products?$filter=ProductName eq 'Test5'");
            Assert.NotNull(product["CategoryID"]);
            Assert.Equal(category["CategoryID"], product["CategoryID"]);
        }

        [Fact]
        public void UnlinkEntry()
        {
            var category = _client.InsertEntry("Categories", new Entry() { { "CategoryName", "Test6" } }, true);
            var product = _client.InsertEntry("Products", new Entry() { { "ProductName", "Test7" }, { "CategoryID", category["CategoryID"] } }, true);
            product = _client.FindEntry("Products?$filter=ProductName eq 'Test7'");
            Assert.NotNull(product["CategoryID"]);
            Assert.Equal(category["CategoryID"], product["CategoryID"]);

            _client.UnlinkEntry("Products", product, "Category");

            product = _client.FindEntry("Products?$filter=ProductName eq 'Test7'");
            Assert.Null(product["CategoryID"]);
        }

        [Fact]
        public void InterceptRequest()
        {
            _client.RequestInterceptor = x => x.Method = "PUT";
            Assert.Throws<WebRequestException>(() => _client.FindEntries("Products"));
            _client.RequestInterceptor = null;
        }

        [Fact]
        public void InterceptResponse()
        {
            _client.ResponseInterceptor = x => { throw new InvalidOperationException(); };
            Assert.Throws<InvalidOperationException>(() => _client.FindEntries("Products"));
            _client.ResponseInterceptor = null;
        }
    }
}
>>>>>>> 9432e26d
<|MERGE_RESOLUTION|>--- conflicted
+++ resolved
@@ -1,275 +1,144 @@
-<<<<<<< HEAD
-﻿using System.Linq;
-using Xunit;
-
-namespace Simple.OData.Client.Tests
-{
-    using Entry = System.Collections.Generic.Dictionary<string, object>;
-
-    public class ODataClientTests : TestBase
-    {
-        [Fact]
-        public void FindEntries()
-        {
-            var products = _client.FindEntries("Products");
-            Assert.True(products.Count() > 0);
-        }
-
-        [Fact]
-        public void FindEntryExisting()
-        {
-            var product = _client.FindEntry("Products?$filter=ProductName eq 'Chai'");
-            Assert.Equal("Chai", product["ProductName"]);
-        }
-
-        [Fact]
-        public void FindEntryExistingExpressionFilter()
-        {
-            var x = ODataFilter.Expression;
-            string filter = _client.FormatFilter("Products", x.ProductName == "Chai");
-            var product = _client.FindEntry(filter);
-            Assert.Equal("Chai", product["ProductName"]);
-        }
-
-        [Fact]
-        public void FindEntryNonExisting()
-        {
-            var product = _client.FindEntry("Products?$filter=ProductName eq 'XYZ'");
-            Assert.Null(product);
-        }
-
-        [Fact]
-        public void GetEntryExisting()
-        {
-            var product = _client.GetEntry("Products", new Entry() { { "ProductID", 1 } });
-            Assert.Equal("Chai", product["ProductName"]);
-        }
-
-        [Fact]
-        public void GetEntryExistingCompoundKey()
-        {
-            var orderDetail = _client.GetEntry("OrderDetails", new Entry() { { "OrderID", 10248 }, { "ProductID", 11 } });
-            Assert.Equal(11, orderDetail["ProductID"]);
-        }
-
-        [Fact]
-        public void GetEntryNonExisting()
-        {
-            Assert.Throws<WebRequestException>(() => _client.GetEntry("Products", new Entry() { { "ProductID", -1 } }));
-        }
-
-        [Fact]
-        public void InsertEntryWithResult()
-        {
-            var product = _client.InsertEntry("Products", new Entry() { { "ProductName", "Test1" }, { "UnitPrice", 18m } }, true);
-
-            Assert.Equal("Test1", product["ProductName"]);
-        }
-
-        [Fact]
-        public void InsertEntryNoResult()
-        {
-            var product = _client.InsertEntry("Products", new Entry() { { "ProductName", "Test2" }, { "UnitPrice", 18m } }, false);
-
-            Assert.Null(product);
-        }
-
-        [Fact]
-        public void UpdateEntry()
-        {
-            var key = new Entry() { { "ProductID", 1 } };
-            _client.UpdateEntry("Products", key, new Entry() { { "ProductName", "Chai" }, { "UnitPrice", 123m } });
-
-            var product = _client.GetEntry("Products", key);
-            Assert.Equal(123m, product["UnitPrice"]);
-        }
-
-        [Fact]
-        public void DeleteEntry()
-        {
-            var product = _client.InsertEntry("Products", new Entry() { { "ProductName", "Test3" }, { "UnitPrice", 18m } }, true);
-            product = _client.FindEntry("Products?$filter=ProductName eq 'Test3'");
-            Assert.NotNull(product);
-
-            _client.DeleteEntry("Products", product);
-
-            product = _client.FindEntry("Products?$filter=ProductName eq 'Test3'");
-            Assert.Null(product);
-        }
-
-        [Fact]
-        public void LinkEntry()
-        {
-            var category = _client.InsertEntry("Categories", new Entry() { { "CategoryName", "Test4" } }, true);
-            var product = _client.InsertEntry("Products", new Entry() { { "ProductName", "Test5" } }, true);
-
-            _client.LinkEntry("Products", product, "Category", category);
-
-            product = _client.FindEntry("Products?$filter=ProductName eq 'Test5'");
-            Assert.NotNull(product["CategoryID"]);
-            Assert.Equal(category["CategoryID"], product["CategoryID"]);
-        }
-
-        [Fact]
-        public void UnlinkEntry()
-        {
-            var category = _client.InsertEntry("Categories", new Entry() { { "CategoryName", "Test6" } }, true);
-            var product = _client.InsertEntry("Products", new Entry() { { "ProductName", "Test7" }, { "CategoryID", category["CategoryID"] } }, true);
-            product = _client.FindEntry("Products?$filter=ProductName eq 'Test7'");
-            Assert.NotNull(product["CategoryID"]);
-            Assert.Equal(category["CategoryID"], product["CategoryID"]);
-
-            _client.UnlinkEntry("Products", product, "Category");
-
-            product = _client.FindEntry("Products?$filter=ProductName eq 'Test7'");
-            Assert.Null(product["CategoryID"]);
-        }
-    }
-}
-=======
-﻿using System;
-using System.Linq;
-using System.Net;
-using Xunit;
-
-namespace Simple.OData.Client.Tests
-{
-    using Entry = System.Collections.Generic.Dictionary<string, object>;
-
-    public class ODataClientTests : TestBase
-    {
-        [Fact]
-        public void FindEntries()
-        {
-            var products = _client.FindEntries("Products");
-            Assert.True(products.Count() > 0);
-        }
-
-        [Fact]
-        public void FindEntryExisting()
-        {
-            var product = _client.FindEntry("Products?$filter=ProductName eq 'Chai'");
-            Assert.Equal("Chai", product["ProductName"]);
-        }
-
-        [Fact]
-        public void FindEntryExistingExpressionFilter()
-        {
-            var x = ODataFilter.Expression;
-            string filter = _client.FormatFilter("Products", x.ProductName == "Chai");
-            var product = _client.FindEntry(filter);
-            Assert.Equal("Chai", product["ProductName"]);
-        }
-
-        [Fact]
-        public void FindEntryNonExisting()
-        {
-            var product = _client.FindEntry("Products?$filter=ProductName eq 'XYZ'");
-            Assert.Null(product);
-        }
-
-        [Fact]
-        public void GetEntryExisting()
-        {
-            var product = _client.GetEntry("Products", new Entry() { { "ProductID", 1 } });
-            Assert.Equal("Chai", product["ProductName"]);
-        }
-
-        [Fact]
-        public void GetEntryExistingCompoundKey()
-        {
-            var orderDetail = _client.GetEntry("OrderDetails", new Entry() { { "OrderID", 10248 }, { "ProductID", 11 } });
-            Assert.Equal(11, orderDetail["ProductID"]);
-        }
-
-        [Fact]
-        public void GetEntryNonExisting()
-        {
-            Assert.Throws<WebRequestException>(() => _client.GetEntry("Products", new Entry() { { "ProductID", -1 } }));
-        }
-
-        [Fact]
-        public void InsertEntryWithResult()
-        {
-            var product = _client.InsertEntry("Products", new Entry() {{"ProductName", "Test1"}, {"UnitPrice", 18m}}, true);
-
-            Assert.Equal("Test1", product["ProductName"]);
-        }
-
-        [Fact]
-        public void InsertEntryNoResult()
-        {
-            var product = _client.InsertEntry("Products", new Entry() { { "ProductName", "Test2" }, { "UnitPrice", 18m } }, false);
-
-            Assert.Null(product);
-        }
-
-        [Fact]
-        public void UpdateEntry()
-        {
-            var key = new Entry() {{"ProductID", 1}};
-            _client.UpdateEntry("Products", key, new Entry() { { "ProductName", "Chai" }, { "UnitPrice", 123m } });
-
-            var product = _client.GetEntry("Products", key);
-            Assert.Equal(123m, product["UnitPrice"]);
-        }
-
-        [Fact]
-        public void DeleteEntry()
-        {
-            var product = _client.InsertEntry("Products", new Entry() { { "ProductName", "Test3" }, { "UnitPrice", 18m } }, true);
-            product = _client.FindEntry("Products?$filter=ProductName eq 'Test3'");
-            Assert.NotNull(product);
-
-            _client.DeleteEntry("Products", product);
-
-            product = _client.FindEntry("Products?$filter=ProductName eq 'Test3'");
-            Assert.Null(product);
-        }
-
-        [Fact]
-        public void LinkEntry()
-        {
-            var category = _client.InsertEntry("Categories", new Entry() { { "CategoryName", "Test4" } }, true);
-            var product = _client.InsertEntry("Products", new Entry() { { "ProductName", "Test5" } }, true);
-
-            _client.LinkEntry("Products", product, "Category", category);
-
-            product = _client.FindEntry("Products?$filter=ProductName eq 'Test5'");
-            Assert.NotNull(product["CategoryID"]);
-            Assert.Equal(category["CategoryID"], product["CategoryID"]);
-        }
-
-        [Fact]
-        public void UnlinkEntry()
-        {
-            var category = _client.InsertEntry("Categories", new Entry() { { "CategoryName", "Test6" } }, true);
-            var product = _client.InsertEntry("Products", new Entry() { { "ProductName", "Test7" }, { "CategoryID", category["CategoryID"] } }, true);
-            product = _client.FindEntry("Products?$filter=ProductName eq 'Test7'");
-            Assert.NotNull(product["CategoryID"]);
-            Assert.Equal(category["CategoryID"], product["CategoryID"]);
-
-            _client.UnlinkEntry("Products", product, "Category");
-
-            product = _client.FindEntry("Products?$filter=ProductName eq 'Test7'");
-            Assert.Null(product["CategoryID"]);
-        }
-
-        [Fact]
-        public void InterceptRequest()
-        {
-            _client.RequestInterceptor = x => x.Method = "PUT";
-            Assert.Throws<WebRequestException>(() => _client.FindEntries("Products"));
-            _client.RequestInterceptor = null;
-        }
-
-        [Fact]
-        public void InterceptResponse()
-        {
-            _client.ResponseInterceptor = x => { throw new InvalidOperationException(); };
-            Assert.Throws<InvalidOperationException>(() => _client.FindEntries("Products"));
-            _client.ResponseInterceptor = null;
-        }
-    }
-}
->>>>>>> 9432e26d
+using System;
+using System.Linq;
+using Xunit;
+
+namespace Simple.OData.Client.Tests
+{
+    using Entry = System.Collections.Generic.Dictionary<string, object>;
+
+    public class ODataClientTests : TestBase
+    {
+        [Fact]
+        public void FindEntries()
+        {
+            var products = _client.FindEntries("Products");
+            Assert.True(products.Count() > 0);
+        }
+
+        [Fact]
+        public void FindEntryExisting()
+        {
+            var product = _client.FindEntry("Products?$filter=ProductName eq 'Chai'");
+            Assert.Equal("Chai", product["ProductName"]);
+        }
+
+        [Fact]
+        public void FindEntryExistingExpressionFilter()
+        {
+            var x = ODataFilter.Expression;
+            string filter = _client.FormatFilter("Products", x.ProductName == "Chai");
+            var product = _client.FindEntry(filter);
+            Assert.Equal("Chai", product["ProductName"]);
+        }
+
+        [Fact]
+        public void FindEntryNonExisting()
+        {
+            var product = _client.FindEntry("Products?$filter=ProductName eq 'XYZ'");
+            Assert.Null(product);
+        }
+
+        [Fact]
+        public void GetEntryExisting()
+        {
+            var product = _client.GetEntry("Products", new Entry() { { "ProductID", 1 } });
+            Assert.Equal("Chai", product["ProductName"]);
+        }
+
+        [Fact]
+        public void GetEntryExistingCompoundKey()
+        {
+            var orderDetail = _client.GetEntry("OrderDetails", new Entry() { { "OrderID", 10248 }, { "ProductID", 11 } });
+            Assert.Equal(11, orderDetail["ProductID"]);
+        }
+
+        [Fact]
+        public void GetEntryNonExisting()
+        {
+            Assert.Throws<WebRequestException>(() => _client.GetEntry("Products", new Entry() { { "ProductID", -1 } }));
+        }
+
+        [Fact]
+        public void InsertEntryWithResult()
+        {
+            var product = _client.InsertEntry("Products", new Entry() { { "ProductName", "Test1" }, { "UnitPrice", 18m } }, true);
+
+            Assert.Equal("Test1", product["ProductName"]);
+        }
+
+        [Fact]
+        public void InsertEntryNoResult()
+        {
+            var product = _client.InsertEntry("Products", new Entry() { { "ProductName", "Test2" }, { "UnitPrice", 18m } }, false);
+
+            Assert.Null(product);
+        }
+
+        [Fact]
+        public void UpdateEntry()
+        {
+            var key = new Entry() { { "ProductID", 1 } };
+            _client.UpdateEntry("Products", key, new Entry() { { "ProductName", "Chai" }, { "UnitPrice", 123m } });
+
+            var product = _client.GetEntry("Products", key);
+            Assert.Equal(123m, product["UnitPrice"]);
+        }
+
+        [Fact]
+        public void DeleteEntry()
+        {
+            var product = _client.InsertEntry("Products", new Entry() { { "ProductName", "Test3" }, { "UnitPrice", 18m } }, true);
+            product = _client.FindEntry("Products?$filter=ProductName eq 'Test3'");
+            Assert.NotNull(product);
+
+            _client.DeleteEntry("Products", product);
+
+            product = _client.FindEntry("Products?$filter=ProductName eq 'Test3'");
+            Assert.Null(product);
+        }
+
+        [Fact]
+        public void LinkEntry()
+        {
+            var category = _client.InsertEntry("Categories", new Entry() { { "CategoryName", "Test4" } }, true);
+            var product = _client.InsertEntry("Products", new Entry() { { "ProductName", "Test5" } }, true);
+
+            _client.LinkEntry("Products", product, "Category", category);
+
+            product = _client.FindEntry("Products?$filter=ProductName eq 'Test5'");
+            Assert.NotNull(product["CategoryID"]);
+            Assert.Equal(category["CategoryID"], product["CategoryID"]);
+        }
+
+        [Fact]
+        public void UnlinkEntry()
+        {
+            var category = _client.InsertEntry("Categories", new Entry() { { "CategoryName", "Test6" } }, true);
+            var product = _client.InsertEntry("Products", new Entry() { { "ProductName", "Test7" }, { "CategoryID", category["CategoryID"] } }, true);
+            product = _client.FindEntry("Products?$filter=ProductName eq 'Test7'");
+            Assert.NotNull(product["CategoryID"]);
+            Assert.Equal(category["CategoryID"], product["CategoryID"]);
+
+            _client.UnlinkEntry("Products", product, "Category");
+
+            product = _client.FindEntry("Products?$filter=ProductName eq 'Test7'");
+            Assert.Null(product["CategoryID"]);
+        }
+
+        [Fact]
+        public void InterceptRequest()
+        {
+            _client.RequestInterceptor = x => x.Method = "PUT";
+            Assert.Throws<WebRequestException>(() => _client.FindEntries("Products"));
+            _client.RequestInterceptor = null;
+        }
+
+        [Fact]
+        public void InterceptResponse()
+        {
+            _client.ResponseInterceptor = x => { throw new InvalidOperationException(); };
+            Assert.Throws<InvalidOperationException>(() => _client.FindEntries("Products"));
+            _client.ResponseInterceptor = null;
+        }
+    }
+}